--- conflicted
+++ resolved
@@ -52,15 +52,9 @@
 	return mock
 }
 
-<<<<<<< HEAD
-// GetAlertManager returns a real AlertManager configured to use the mock server
-func (m *MockAlertManagerServer) GetAlertManager() (*alertmanager.AlertManager, error) {
-	config := config.Config{
-=======
 // GetAlertmanager returns a real Alertmanager configured to use the mock server
 func (m *MockAlertmanagerServer) GetAlertmanager() (*alertmanager.Alertmanager, error) {
-	config := alertmanager.Config{
->>>>>>> f8d33106
+	config := config.Config{
 		Address:        m.server.URL,
 		Authentication: false,
 	}
