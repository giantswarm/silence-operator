/*
Copyright 2025.

Licensed under the Apache License, Version 2.0 (the "License");
you may not use this file except in compliance with the License.
You may obtain a copy of the License at

    http://www.apache.org/licenses/LICENSE-2.0

Unless required by applicable law or agreed to in writing, software
distributed under the License is distributed on an "AS IS" BASIS,
WITHOUT WARRANTIES OR CONDITIONS OF ANY KIND, either express or implied.
See the License for the specific language governing permissions and
limitations under the License.
*/

package controller

import (
	"context"

	"github.com/pkg/errors"
	metav1 "k8s.io/apimachinery/pkg/apis/meta/v1"
<<<<<<< HEAD
	"k8s.io/apimachinery/pkg/labels"
	"k8s.io/apimachinery/pkg/runtime"
=======
>>>>>>> ffcdbc8e
	ctrl "sigs.k8s.io/controller-runtime"
	"sigs.k8s.io/controller-runtime/pkg/client"
	"sigs.k8s.io/controller-runtime/pkg/controller/controllerutil"
	"sigs.k8s.io/controller-runtime/pkg/log"
	"sigs.k8s.io/controller-runtime/pkg/predicate"

	"github.com/giantswarm/silence-operator/api/v1alpha1"
	"github.com/giantswarm/silence-operator/pkg/alertmanager"
	"github.com/giantswarm/silence-operator/pkg/config"
	"github.com/giantswarm/silence-operator/pkg/service"
)

// Define the finalizer name
const silenceFinalizer = "monitoring.giantswarm.io/silence-protection"
const legacySilenceFinalizer = "operatorkit.giantswarm.io/silence-operator-silence-controller"

// SilenceReconciler reconciles a Silence object
type SilenceReconciler struct {
	client client.Client

<<<<<<< HEAD
	Alertmanager    *alertmanager.AlertManager
	SilenceSelector labels.Selector
=======
	silenceService *service.SilenceService
}

// NewSilenceReconciler creates a new SilenceReconciler with the provided silence service
func NewSilenceReconciler(client client.Client, silenceService *service.SilenceService) *SilenceReconciler {
	return &SilenceReconciler{
		client:         client,
		silenceService: silenceService,
	}
>>>>>>> ffcdbc8e
}

// +kubebuilder:rbac:groups=monitoring.giantswarm.io,resources=silences,verbs=get;list;watch;create;update;patch;delete
// +kubebuilder:rbac:groups=monitoring.giantswarm.io,resources=silences/finalizers,verbs=update

// Reconcile is part of the main kubernetes reconciliation loop which aims to
// move the current state of the cluster closer to the desired state.
func (r *SilenceReconciler) Reconcile(ctx context.Context, req ctrl.Request) (ctrl.Result, error) {
	logger := log.FromContext(ctx)

	logger.Info("Started reconciling silence")
	defer logger.Info("Finished reconciling silence")

	silence := &v1alpha1.Silence{}
	err := r.client.Get(ctx, req.NamespacedName, silence)
	if err != nil {
		// Ignore not-found errors, since they can't be fixed by an immediate
		// requeue (we'll need to wait for a new notification).
		return ctrl.Result{}, errors.WithStack(client.IgnoreNotFound(err))
	}

	if !silence.DeletionTimestamp.IsZero() {
		if controllerutil.ContainsFinalizer(silence, silenceFinalizer) {
			// Our finalizer is present, so let's handle external dependency deletion
			if err := r.reconcileDelete(ctx, silence); err != nil {
				// If fail to delete the external dependency here, return error
				// so that it can be retried.
				logger.Error(err, "Failed to delete Alertmanager silence during finalization")
				return ctrl.Result{}, err
			}

			// Once the external dependency is deleted, remove the finalizer.
			// This allows the Kubernetes API server to finalize the object deletion.
			logger.Info("Removing finalizer after successful Alertmanager silence deletion")
			controllerutil.RemoveFinalizer(silence, silenceFinalizer)
			if err := r.client.Update(ctx, silence); err != nil {
				logger.Error(err, "Failed to remove finalizer")
				return ctrl.Result{}, errors.WithStack(err)
			}
		}

		// If the legacy finalizer is present, remove it after the new finalizer has been removed.
		if err = r.cleanUpLegacyFinalizer(ctx, silence); err != nil {
			logger.Error(err, "Failed to remove legacy finalizer")
			return ctrl.Result{}, errors.WithStack(err)
		}

		// Stop reconciliation as the item is being deleted
		return ctrl.Result{}, nil
	}

	// Ensure finalizer is present: The object is not being deleted
	if !controllerutil.ContainsFinalizer(silence, silenceFinalizer) {
		logger.Info("Adding finalizer")
		controllerutil.AddFinalizer(silence, silenceFinalizer)
		if err := r.client.Update(ctx, silence); err != nil {
			logger.Error(err, "Failed to add finalizer")
			return ctrl.Result{}, errors.WithStack(err)
		}
	}

	// If the legacy finalizer is present, remove it after the new finalizer has been added.
	if err = r.cleanUpLegacyFinalizer(ctx, silence); err != nil {
		logger.Error(err, "Failed to remove legacy finalizer")
		return ctrl.Result{}, errors.WithStack(err)
	}

	// Reconcile the creation/update of the silence
	return r.reconcileCreate(ctx, silence)
}

func (r *SilenceReconciler) cleanUpLegacyFinalizer(ctx context.Context, silence *v1alpha1.Silence) error {
	logger := log.FromContext(ctx)

	if controllerutil.ContainsFinalizer(silence, legacySilenceFinalizer) {
		logger.Info("Removing legacy finalizer")
		controllerutil.RemoveFinalizer(silence, legacySilenceFinalizer)
		if err := r.client.Update(ctx, silence); err != nil {
			return errors.WithStack(err)
		}
	}

	return nil
}

func (r *SilenceReconciler) reconcileCreate(ctx context.Context, silence *v1alpha1.Silence) (ctrl.Result, error) {
	logger := log.FromContext(ctx)

	newSilence, err := getSilenceFromCR(silence)
	if err != nil {
		return ctrl.Result{}, errors.WithStack(err)
	}

	logger.Info("Syncing silence with Alertmanager")

	err = r.silenceService.SyncSilence(ctx, newSilence)
	if err != nil {
		logger.Error(err, "Failed to sync silence with Alertmanager")
		return ctrl.Result{}, errors.WithStack(err)
	}

	logger.Info("Successfully synced silence with Alertmanager")
	return ctrl.Result{}, nil
}

// reconcileDelete handles the deletion of the external Alertmanager silence.
func (r *SilenceReconciler) reconcileDelete(ctx context.Context, silence *v1alpha1.Silence) error {
	logger := log.FromContext(ctx)
	logger.Info("Deleting silence from Alertmanager as part of finalization")

	comment := alertmanager.SilenceComment(silence)
	err := r.silenceService.DeleteSilence(ctx, comment)
	if err != nil {
		return errors.Wrap(err, "failed to delete silence from Alertmanager")
	}

	logger.Info("Successfully deleted silence from Alertmanager")
	return nil
}

<<<<<<< HEAD
// SetupWithManager sets up the controller with the Manager.
func (r *SilenceReconciler) SetupWithManager(mgr ctrl.Manager) error {
	controllerBuilder := ctrl.NewControllerManagedBy(mgr).
		For(&v1alpha1.Silence{}).
		Named("silence")

	if r.SilenceSelector != nil && !r.SilenceSelector.Empty() {
		// Convert labels.Selector to metav1.LabelSelector string representation
		selectorStr := r.SilenceSelector.String()
		// Parse the string into metav1.LabelSelector
		metaLabelSelector, err := metav1.ParseToLabelSelector(selectorStr)
		if err != nil {
			return errors.Wrap(err, "failed to parse silence selector for predicate")
		}
		// Create the predicate using controller-runtime's LabelSelectorPredicate
		labelPredicate, err := predicate.LabelSelectorPredicate(*metaLabelSelector)
		if err != nil {
			return errors.Wrap(err, "failed to create label selector predicate")
		}
		controllerBuilder = controllerBuilder.WithEventFilter(labelPredicate)
	}

	return controllerBuilder.Complete(r)
}

=======
>>>>>>> ffcdbc8e
func getSilenceFromCR(silence *v1alpha1.Silence) (*alertmanager.Silence, error) {
	var matchers []alertmanager.Matcher
	for _, matcher := range silence.Spec.Matchers {
		isEqual := true
		if matcher.IsEqual != nil {
			isEqual = *matcher.IsEqual
		}
		newMatcher := alertmanager.Matcher{
			IsEqual: isEqual,
			IsRegex: matcher.IsRegex,
			Name:    matcher.Name,
			Value:   matcher.Value,
		}
		matchers = append(matchers, newMatcher)
	}

	endsAt, err := alertmanager.SilenceEndsAt(silence)
	if err != nil {
		return nil, errors.WithStack(err)
	}

	newSilence := &alertmanager.Silence{
		Comment:   alertmanager.SilenceComment(silence),
		CreatedBy: alertmanager.CreatedBy,
		StartsAt:  silence.GetCreationTimestamp().Time,
		EndsAt:    endsAt,
		Matchers:  matchers,
	}

	return newSilence, nil
}

// SetupWithManager sets up the controller with the Manager.
func (r *SilenceReconciler) SetupWithManager(mgr ctrl.Manager, cfg config.Config) error {
	controllerBuilder := ctrl.NewControllerManagedBy(mgr).
		For(&v1alpha1.Silence{}).
		Named("silence")

	if cfg.SilenceSelector != nil && !cfg.SilenceSelector.Empty() {
		// Convert labels.Selector to metav1.LabelSelector string representation
		selectorStr := cfg.SilenceSelector.String()
		// Parse the string into metav1.LabelSelector
		metaLabelSelector, err := metav1.ParseToLabelSelector(selectorStr)
		if err != nil {
			return errors.Wrap(err, "failed to parse silence selector for predicate")
		}
		// Create the predicate using controller-runtime's LabelSelectorPredicate
		labelPredicate, err := predicate.LabelSelectorPredicate(*metaLabelSelector)
		if err != nil {
			return errors.Wrap(err, "failed to create label selector predicate")
		}
		controllerBuilder = controllerBuilder.WithEventFilter(labelPredicate)
	}

	return controllerBuilder.Complete(r)
}<|MERGE_RESOLUTION|>--- conflicted
+++ resolved
@@ -21,11 +21,6 @@
 
 	"github.com/pkg/errors"
 	metav1 "k8s.io/apimachinery/pkg/apis/meta/v1"
-<<<<<<< HEAD
-	"k8s.io/apimachinery/pkg/labels"
-	"k8s.io/apimachinery/pkg/runtime"
-=======
->>>>>>> ffcdbc8e
 	ctrl "sigs.k8s.io/controller-runtime"
 	"sigs.k8s.io/controller-runtime/pkg/client"
 	"sigs.k8s.io/controller-runtime/pkg/controller/controllerutil"
@@ -46,10 +41,6 @@
 type SilenceReconciler struct {
 	client client.Client
 
-<<<<<<< HEAD
-	Alertmanager    *alertmanager.AlertManager
-	SilenceSelector labels.Selector
-=======
 	silenceService *service.SilenceService
 }
 
@@ -59,7 +50,6 @@
 		client:         client,
 		silenceService: silenceService,
 	}
->>>>>>> ffcdbc8e
 }
 
 // +kubebuilder:rbac:groups=monitoring.giantswarm.io,resources=silences,verbs=get;list;watch;create;update;patch;delete
@@ -180,34 +170,6 @@
 	return nil
 }
 
-<<<<<<< HEAD
-// SetupWithManager sets up the controller with the Manager.
-func (r *SilenceReconciler) SetupWithManager(mgr ctrl.Manager) error {
-	controllerBuilder := ctrl.NewControllerManagedBy(mgr).
-		For(&v1alpha1.Silence{}).
-		Named("silence")
-
-	if r.SilenceSelector != nil && !r.SilenceSelector.Empty() {
-		// Convert labels.Selector to metav1.LabelSelector string representation
-		selectorStr := r.SilenceSelector.String()
-		// Parse the string into metav1.LabelSelector
-		metaLabelSelector, err := metav1.ParseToLabelSelector(selectorStr)
-		if err != nil {
-			return errors.Wrap(err, "failed to parse silence selector for predicate")
-		}
-		// Create the predicate using controller-runtime's LabelSelectorPredicate
-		labelPredicate, err := predicate.LabelSelectorPredicate(*metaLabelSelector)
-		if err != nil {
-			return errors.Wrap(err, "failed to create label selector predicate")
-		}
-		controllerBuilder = controllerBuilder.WithEventFilter(labelPredicate)
-	}
-
-	return controllerBuilder.Complete(r)
-}
-
-=======
->>>>>>> ffcdbc8e
 func getSilenceFromCR(silence *v1alpha1.Silence) (*alertmanager.Silence, error) {
 	var matchers []alertmanager.Matcher
 	for _, matcher := range silence.Spec.Matchers {
