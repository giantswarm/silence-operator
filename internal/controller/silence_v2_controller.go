--- conflicted
+++ resolved
@@ -22,6 +22,7 @@
 	"github.com/pkg/errors"
 	corev1 "k8s.io/api/core/v1"
 	metav1 "k8s.io/apimachinery/pkg/apis/meta/v1"
+	"k8s.io/apimachinery/pkg/labels"
 	ctrl "sigs.k8s.io/controller-runtime"
 	"sigs.k8s.io/controller-runtime/pkg/client"
 	"sigs.k8s.io/controller-runtime/pkg/controller/controllerutil"
@@ -45,11 +46,6 @@
 type SilenceV2Reconciler struct {
 	client client.Client
 
-<<<<<<< HEAD
-	Alertmanager      *alertmanager.AlertManager
-	SilenceSelector   labels.Selector
-	NamespaceSelector labels.Selector
-=======
 	silenceService *service.SilenceService
 }
 
@@ -59,7 +55,6 @@
 		client:         client,
 		silenceService: silenceService,
 	}
->>>>>>> bc4ef41f
 }
 
 // Reconcile is part of the main kubernetes reconciliation loop which aims to
@@ -140,62 +135,7 @@
 	return nil
 }
 
-<<<<<<< HEAD
-// SetupWithManager sets up the controller with the Manager.
-func (r *SilenceV2Reconciler) SetupWithManager(mgr ctrl.Manager) error {
-	controllerBuilder := ctrl.NewControllerManagedBy(mgr).
-		For(&v1alpha2.Silence{}).
-		Named("silence-v2")
-
-	// Add silence selector predicate if configured
-	if r.SilenceSelector != nil && !r.SilenceSelector.Empty() {
-		// Convert labels.Selector to metav1.LabelSelector string representation
-		selectorStr := r.SilenceSelector.String()
-		// Parse the string into metav1.LabelSelector
-		metaLabelSelector, err := metav1.ParseToLabelSelector(selectorStr)
-		if err != nil {
-			return errors.Wrap(err, "failed to parse silence selector for predicate")
-		}
-		// Create the predicate using controller-runtime's LabelSelectorPredicate
-		labelPredicate, err := predicate.LabelSelectorPredicate(*metaLabelSelector)
-		if err != nil {
-			return errors.Wrap(err, "failed to create label selector predicate")
-		}
-		controllerBuilder = controllerBuilder.WithEventFilter(labelPredicate)
-	}
-
-	// Add namespace selector predicate if configured
-	if r.NamespaceSelector != nil && !r.NamespaceSelector.Empty() {
-		// Create a predicate that filters by namespace labels
-		namespacePredicate := predicate.NewPredicateFuncs(func(obj client.Object) bool {
-			namespace := obj.GetNamespace()
-			if namespace == "" {
-				// Skip cluster-scoped resources
-				return false
-			}
-
-			// Get the namespace object to check its labels
-			ctx := context.Background()
-			namespaceObj := &corev1.Namespace{}
-			err := mgr.GetClient().Get(ctx, client.ObjectKey{Name: namespace}, namespaceObj)
-			if err != nil {
-				// If we can't get the namespace, log and skip this object
-				ctrl.Log.WithName("silence-v2-controller").Error(err, "Failed to get namespace for namespace selector check", "namespace", namespace)
-				return false
-			}
-
-			// Check if the namespace matches the selector
-			return r.NamespaceSelector.Matches(labels.Set(namespaceObj.Labels))
-		})
-		controllerBuilder = controllerBuilder.WithEventFilter(namespacePredicate)
-	}
-
-	return controllerBuilder.Complete(r)
-}
-
-=======
 // getSilenceFromCR converts a v1alpha2.Silence to alertmanager.Silence
->>>>>>> bc4ef41f
 func (r *SilenceV2Reconciler) getSilenceFromCR(silence *v1alpha2.Silence) (*alertmanager.Silence, error) {
 	var matchers []alertmanager.Matcher
 	for _, matcher := range silence.Spec.Matchers {
@@ -269,5 +209,31 @@
 		controllerBuilder = controllerBuilder.WithEventFilter(labelPredicate)
 	}
 
+	// Add namespace selector predicate if configured
+	if cfg.NamespaceSelector != nil && !cfg.NamespaceSelector.Empty() {
+		// Create a predicate that filters by namespace labels
+		namespacePredicate := predicate.NewPredicateFuncs(func(obj client.Object) bool {
+			namespace := obj.GetNamespace()
+			if namespace == "" {
+				// Skip cluster-scoped resources
+				return false
+			}
+
+			// Get the namespace object to check its labels
+			ctx := context.Background()
+			namespaceObj := &corev1.Namespace{}
+			err := mgr.GetClient().Get(ctx, client.ObjectKey{Name: namespace}, namespaceObj)
+			if err != nil {
+				// If we can't get the namespace, log and skip this object
+				ctrl.Log.WithName("silence-v2-controller").Error(err, "Failed to get namespace for namespace selector check", "namespace", namespace)
+				return false
+			}
+
+			// Check if the namespace matches the selector
+			return cfg.NamespaceSelector.Matches(labels.Set(namespaceObj.Labels))
+		})
+		controllerBuilder = controllerBuilder.WithEventFilter(namespacePredicate)
+	}
+
 	return controllerBuilder.Complete(r)
 }