--- conflicted
+++ resolved
@@ -433,78 +433,6 @@
 			Expect(k8sClient.Create(ctx, resource)).To(Succeed())
 		})
 
-<<<<<<< HEAD
-=======
-		AfterEach(func() {
-			By("cleaning up the Silence resource")
->>>>>>> fa3d1261
-			resource := &monitoringv1alpha1.Silence{}
-			err := k8sClient.Get(ctx, typeNamespacedName, resource)
-			if err == nil {
-				Expect(k8sClient.Delete(ctx, resource)).To(Succeed())
-			}
-		})
-
-		It("should successfully reconcile with RFC3339 date format", func() {
-			By("reconciling the resource")
-			result, err := reconciler.Reconcile(ctx, reconcile.Request{
-				NamespacedName: typeNamespacedName,
-			})
-			Expect(err).NotTo(HaveOccurred())
-			Expect(result).To(Equal(reconcile.Result{}))
-
-			By("verifying finalizer was added")
-			silence := &monitoringv1alpha1.Silence{}
-			Expect(k8sClient.Get(ctx, typeNamespacedName, silence)).To(Succeed())
-			Expect(controllerutil.ContainsFinalizer(silence, silenceFinalizer)).To(BeTrue())
-		})
-	})
-
-<<<<<<< HEAD
-		It("should successfully reconcile the resource", func() {
-			By("Reconciling the created resource")
-			silenceService := service.NewSilenceService(mockAlertManager)
-			controllerReconciler := NewSilenceReconciler(
-				k8sClient,
-				k8sClient.Scheme(),
-				mockAlertManager,
-				silenceService,
-			)
-=======
-	Context("When reconciling a Silence with legacy date format", func() {
-		const resourceName = "test-silence-legacy-date"
-		typeNamespacedName := types.NamespacedName{
-			Name:      resourceName,
-			Namespace: "default",
-		}
-
-		BeforeEach(func() {
-			By("creating a Silence resource with legacy date format")
-			futureDate := time.Now().Add(24 * time.Hour).Format(alertmanager.DateOnlyLayout)
-			resource := &monitoringv1alpha1.Silence{
-				ObjectMeta: metav1.ObjectMeta{
-					Name:      resourceName,
-					Namespace: "default",
-					Annotations: map[string]string{
-						alertmanager.ValidUntilAnnotationName: futureDate,
-					},
-				},
-				Spec: monitoringv1alpha1.SilenceSpec{
-					Matchers: []monitoringv1alpha1.Matcher{
-						{
-							Name:    "alertname",
-							Value:   "TestAlert",
-							IsRegex: false,
-						},
-					},
-					Owner:    "test-owner",
-					IssueURL: "https://github.com/example/test-issue",
-				},
-			}
-			Expect(k8sClient.Create(ctx, resource)).To(Succeed())
-		})
->>>>>>> fa3d1261
-
 		AfterEach(func() {
 			By("cleaning up the Silence resource")
 			resource := &monitoringv1alpha1.Silence{}
@@ -514,6 +442,63 @@
 			}
 		})
 
+		It("should successfully reconcile with RFC3339 date format", func() {
+			By("reconciling the resource")
+			result, err := reconciler.Reconcile(ctx, reconcile.Request{
+				NamespacedName: typeNamespacedName,
+			})
+			Expect(err).NotTo(HaveOccurred())
+			Expect(result).To(Equal(reconcile.Result{}))
+
+			By("verifying finalizer was added")
+			silence := &monitoringv1alpha1.Silence{}
+			Expect(k8sClient.Get(ctx, typeNamespacedName, silence)).To(Succeed())
+			Expect(controllerutil.ContainsFinalizer(silence, silenceFinalizer)).To(BeTrue())
+		})
+	})
+
+	Context("When reconciling a Silence with legacy date format", func() {
+		const resourceName = "test-silence-legacy-date"
+		typeNamespacedName := types.NamespacedName{
+			Name:      resourceName,
+			Namespace: "default",
+		}
+
+		BeforeEach(func() {
+			By("creating a Silence resource with legacy date format")
+			futureDate := time.Now().Add(24 * time.Hour).Format(alertmanager.DateOnlyLayout)
+			resource := &monitoringv1alpha1.Silence{
+				ObjectMeta: metav1.ObjectMeta{
+					Name:      resourceName,
+					Namespace: "default",
+					Annotations: map[string]string{
+						alertmanager.ValidUntilAnnotationName: futureDate,
+					},
+				},
+				Spec: monitoringv1alpha1.SilenceSpec{
+					Matchers: []monitoringv1alpha1.Matcher{
+						{
+							Name:    "alertname",
+							Value:   "TestAlert",
+							IsRegex: false,
+						},
+					},
+					Owner:    "test-owner",
+					IssueURL: "https://github.com/example/test-issue",
+				},
+			}
+			Expect(k8sClient.Create(ctx, resource)).To(Succeed())
+		})
+
+		AfterEach(func() {
+			By("cleaning up the Silence resource")
+			resource := &monitoringv1alpha1.Silence{}
+			err := k8sClient.Get(ctx, typeNamespacedName, resource)
+			if err == nil {
+				Expect(k8sClient.Delete(ctx, resource)).To(Succeed())
+			}
+		})
+
 		It("should successfully reconcile with legacy date format", func() {
 			By("reconciling the resource")
 			result, err := reconciler.Reconcile(ctx, reconcile.Request{
