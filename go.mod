--- conflicted
+++ resolved
@@ -1,12 +1,6 @@
 module github.com/giantswarm/silence-operator
 
-<<<<<<< HEAD
 go 1.23
-=======
-go 1.22.0
-
-toolchain go1.23.2
->>>>>>> 9c8fc128
 
 require (
 	github.com/ghodss/yaml v1.0.0
