<<<<<<< HEAD

=======
>>>>>>> 2e5ab850
# Binaries for programs and plugins
*.exe
*.exe~
*.dll
*.so
*.dylib
bin/*
Dockerfile.cross

# Test binary, build with `go test -c`
*.test

# Output of the go coverage tool, specifically when used with LiteIDE
*.out

# Kubernetes Generated files - skip generated files, except for vendored files

!vendor/**/zz_generated.*

# editor and IDE paraphernalia
.idea
.vscode
*.swp
*.swo
*~

/silence-operator*<|MERGE_RESOLUTION|>--- conflicted
+++ resolved
@@ -1,7 +1,3 @@
-<<<<<<< HEAD
-
-=======
->>>>>>> 2e5ab850
 # Binaries for programs and plugins
 *.exe
 *.exe~
