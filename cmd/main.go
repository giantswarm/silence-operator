/*
Copyright 2025.

Licensed under the Apache License, Version 2.0 (the "License");
you may not use this file except in compliance with the License.
You may obtain a copy of the License at

    http://www.apache.org/licenses/LICENSE-2.0

Unless required by applicable law or agreed to in writing, software
distributed under the License is distributed on an "AS IS" BASIS,
WITHOUT WARRANTIES OR CONDITIONS OF ANY KIND, either express or implied.
See the License for the specific language governing permissions and
limitations under the License.
*/

package main

import (
	"crypto/tls"
	"flag"
	"os"
	"path/filepath"

	// Import all Kubernetes client auth plugins (e.g. Azure, GCP, OIDC, etc.)
	// to ensure that exec-entrypoint and run can make use of them.
	_ "k8s.io/client-go/plugin/pkg/client/auth"

	"k8s.io/apimachinery/pkg/runtime"
	utilruntime "k8s.io/apimachinery/pkg/util/runtime"
	clientgoscheme "k8s.io/client-go/kubernetes/scheme"
	ctrl "sigs.k8s.io/controller-runtime"
	"sigs.k8s.io/controller-runtime/pkg/certwatcher"
	"sigs.k8s.io/controller-runtime/pkg/healthz"
	"sigs.k8s.io/controller-runtime/pkg/log/zap"
	"sigs.k8s.io/controller-runtime/pkg/metrics/filters"
	metricsserver "sigs.k8s.io/controller-runtime/pkg/metrics/server"
	"sigs.k8s.io/controller-runtime/pkg/webhook"

	monitoringv1alpha1 "github.com/giantswarm/silence-operator/api/v1alpha1"
	observabilityv1alpha2 "github.com/giantswarm/silence-operator/api/v1alpha2"
	"github.com/giantswarm/silence-operator/internal/controller"
	"github.com/giantswarm/silence-operator/pkg/alertmanager"
<<<<<<< HEAD
	"github.com/giantswarm/silence-operator/pkg/config"
=======
	"github.com/giantswarm/silence-operator/pkg/service"
>>>>>>> f8d33106
	// +kubebuilder:scaffold:imports
)

var (
	scheme   = runtime.NewScheme()
	setupLog = ctrl.Log.WithName("setup")
)

func init() {
	utilruntime.Must(clientgoscheme.AddToScheme(scheme))

	utilruntime.Must(monitoringv1alpha1.AddToScheme(scheme))
	utilruntime.Must(observabilityv1alpha2.AddToScheme(scheme))
	// +kubebuilder:scaffold:scheme
}

// nolint:gocyclo
func main() {
	var metricsAddr string
	var metricsCertPath, metricsCertName, metricsCertKey string
	var webhookCertPath, webhookCertName, webhookCertKey string
	var enableLeaderElection bool
	var probeAddr string
	var secureMetrics bool
	var enableHTTP2 bool
	var tlsOpts []func(*tls.Config)

	var cfg config.Config
	var silenceSelector string
	flag.StringVar(&metricsAddr, "metrics-bind-address", "0", "The address the metrics endpoint binds to. "+
		"Use :8443 for HTTPS or :8080 for HTTP, or leave as 0 to disable the metrics service.")
	flag.StringVar(&probeAddr, "health-probe-bind-address", ":8081", "The address the probe endpoint binds to.")
	flag.BoolVar(&enableLeaderElection, "leader-elect", false,
		"Enable leader election for controller manager. "+
			"Enabling this will ensure there is only one active controller manager.")
	flag.BoolVar(&secureMetrics, "metrics-secure", false, // TODO See with @shield how to set this up
		"If set, the metrics endpoint is served securely via HTTPS. Use --metrics-secure=false to use HTTP instead.")
	flag.StringVar(&webhookCertPath, "webhook-cert-path", "", "The directory that contains the webhook certificate.")
	flag.StringVar(&webhookCertName, "webhook-cert-name", "tls.crt", "The name of the webhook certificate file.")
	flag.StringVar(&webhookCertKey, "webhook-cert-key", "tls.key", "The name of the webhook key file.")
	flag.StringVar(&metricsCertPath, "metrics-cert-path", "",
		"The directory that contains the metrics server certificate.")
	flag.StringVar(&metricsCertName, "metrics-cert-name", "tls.crt", "The name of the metrics server certificate file.")
	flag.StringVar(&metricsCertKey, "metrics-cert-key", "tls.key", "The name of the metrics server key file.")
	flag.BoolVar(&enableHTTP2, "enable-http2", false,
		"If set, HTTP/2 will be enabled for the metrics and webhook servers")
	flag.StringVar(&cfg.Address, "alertmanager-address", "http://localhost:9093", "Alertmanager address used to create silences.")
	flag.StringVar(&cfg.TenantId, "alertmanager-default-tenant-id", "", "Alertmanager tenant id.")
	flag.BoolVar(&cfg.Authentication, "alertmanager-authentication", false, "Enable Alertmanager authentication using Service Account token.")
	flag.StringVar(&silenceSelector, "silence-selector", "", "Label selector to filter Silence custom resources (e.g., 'environment=production,tier=frontend').")

	opts := zap.Options{
		Development: false,
	}
	opts.BindFlags(flag.CommandLine)
	flag.Parse()

	selector, err := config.ParseSilenceSelector(silenceSelector)
	if err != nil {
		setupLog.Error(err, "failed to parse silence selector", "selector", silenceSelector)
		os.Exit(1)
	}
	cfg.SilenceSelector = selector

	ctrl.SetLogger(zap.New(zap.UseFlagOptions(&opts)))

	// if the enable-http2 flag is false (the default), http/2 should be disabled
	// due to its vulnerabilities. More specifically, disabling http/2 will
	// prevent from being vulnerable to the HTTP/2 Stream Cancellation and
	// Rapid Reset CVEs. For more information see:
	// - https://github.com/advisories/GHSA-qppj-fm5r-hxr3
	// - https://github.com/advisories/GHSA-4374-p667-p6c8
	disableHTTP2 := func(c *tls.Config) {
		setupLog.Info("disabling http/2")
		c.NextProtos = []string{"http/1.1"}
	}

	if !enableHTTP2 {
		tlsOpts = append(tlsOpts, disableHTTP2)
	}

	// Create watchers for metrics and webhooks certificates
	var metricsCertWatcher, webhookCertWatcher *certwatcher.CertWatcher

	// Initial webhook TLS options
	webhookTLSOpts := tlsOpts

	if len(webhookCertPath) > 0 {
		setupLog.Info("Initializing webhook certificate watcher using provided certificates",
			"webhook-cert-path", webhookCertPath, "webhook-cert-name", webhookCertName, "webhook-cert-key", webhookCertKey)

		var err error
		webhookCertWatcher, err = certwatcher.New(
			filepath.Join(webhookCertPath, webhookCertName),
			filepath.Join(webhookCertPath, webhookCertKey),
		)
		if err != nil {
			setupLog.Error(err, "Failed to initialize webhook certificate watcher")
			os.Exit(1)
		}

		webhookTLSOpts = append(webhookTLSOpts, func(config *tls.Config) {
			config.GetCertificate = webhookCertWatcher.GetCertificate
		})
	}

	webhookServer := webhook.NewServer(webhook.Options{
		TLSOpts: webhookTLSOpts,
	})

	// Metrics endpoint is enabled in 'config/default/kustomization.yaml'. The Metrics options configure the server.
	// More info:
	// - https://pkg.go.dev/sigs.k8s.io/controller-runtime@v0.20.4/pkg/metrics/server
	// - https://book.kubebuilder.io/reference/metrics.html
	metricsServerOptions := metricsserver.Options{
		BindAddress:   metricsAddr,
		SecureServing: secureMetrics,
		TLSOpts:       tlsOpts,
	}

	if secureMetrics {
		// FilterProvider is used to protect the metrics endpoint with authn/authz.
		// These configurations ensure that only authorized users and service accounts
		// can access the metrics endpoint. The RBAC are configured in 'config/rbac/kustomization.yaml'. More info:
		// https://pkg.go.dev/sigs.k8s.io/controller-runtime@v0.20.4/pkg/metrics/filters#WithAuthenticationAndAuthorization
		metricsServerOptions.FilterProvider = filters.WithAuthenticationAndAuthorization
	}

	// If the certificate is not specified, controller-runtime will automatically
	// generate self-signed certificates for the metrics server. While convenient for development and testing,
	// this setup is not recommended for production.
	//
	// TODO(user): If you enable certManager, uncomment the following lines:
	// - [METRICS-WITH-CERTS] at config/default/kustomization.yaml to generate and use certificates
	// managed by cert-manager for the metrics server.
	// - [PROMETHEUS-WITH-CERTS] at config/prometheus/kustomization.yaml for TLS certification.
	if len(metricsCertPath) > 0 {
		setupLog.Info("Initializing metrics certificate watcher using provided certificates",
			"metrics-cert-path", metricsCertPath, "metrics-cert-name", metricsCertName, "metrics-cert-key", metricsCertKey)

		var err error
		metricsCertWatcher, err = certwatcher.New(
			filepath.Join(metricsCertPath, metricsCertName),
			filepath.Join(metricsCertPath, metricsCertKey),
		)
		if err != nil {
			setupLog.Error(err, "to initialize metrics certificate watcher", "error", err)
			os.Exit(1)
		}

		metricsServerOptions.TLSOpts = append(metricsServerOptions.TLSOpts, func(config *tls.Config) {
			config.GetCertificate = metricsCertWatcher.GetCertificate
		})
	}

	mgr, err := ctrl.NewManager(ctrl.GetConfigOrDie(), ctrl.Options{
		Scheme:                 scheme,
		Metrics:                metricsServerOptions,
		WebhookServer:          webhookServer,
		HealthProbeBindAddress: probeAddr,
		LeaderElection:         enableLeaderElection,
		LeaderElectionID:       "5573995c.giantswarm.io",
		// LeaderElectionReleaseOnCancel defines if the leader should step down voluntarily
		// when the Manager ends. This requires the binary to immediately end when the
		// Manager is stopped, otherwise, this setting is unsafe. Setting this significantly
		// speeds up voluntary leader transitions as the new leader don't have to wait
		// LeaseDuration time first.
		//
		// In the default scaffold provided, the program ends immediately after
		// the manager stops, so would be fine to enable this option. However,
		// if you are doing or is intended to do any operation such as perform cleanups
		// after the manager stops then its usage might be unsafe.
		// LeaderElectionReleaseOnCancel: true,
	})
	if err != nil {
		setupLog.Error(err, "unable to start manager")
		os.Exit(1)
	}

	cfg.BearerToken = mgr.GetConfig().BearerToken

	// TODO Make this more configurable:
	// - support all alertmanager auth methods
	// - support multiple tenant (configurable label like observability.giantswarm.io/tenant)
	var amClient *alertmanager.Alertmanager
	{
		amClient, err = alertmanager.New(cfg)
		if err != nil {
			setupLog.Error(err, "unable to setup client", "client", "Alertmanager")
			os.Exit(1)
		}
	}

<<<<<<< HEAD
	if err = (&controller.SilenceReconciler{
		Client:          mgr.GetClient(),
		Scheme:          mgr.GetScheme(),
		Alertmanager:    amClient,
		SilenceSelector: cfg.SilenceSelector,
	}).SetupWithManager(mgr); err != nil {
		setupLog.Error(err, "unable to create controller", "controller", "Silence")
		os.Exit(1)
	}
	if err = (&controller.SilenceV2Reconciler{
		Client:          mgr.GetClient(),
		Scheme:          mgr.GetScheme(),
		Alertmanager:    amClient,
		SilenceSelector: cfg.SilenceSelector,
	}).SetupWithManager(mgr); err != nil {
=======
	// Create the silence service
	silenceService := service.NewSilenceService(amClient)

	if err = controller.NewSilenceReconciler(mgr.GetClient(), silenceService).
		SetupWithManager(mgr); err != nil {
		setupLog.Error(err, "unable to create controller", "controller", "Silence")
		os.Exit(1)
	}
	if err = controller.NewSilenceV2Reconciler(mgr.GetClient(), silenceService).
		SetupWithManager(mgr); err != nil {
>>>>>>> f8d33106
		setupLog.Error(err, "unable to create controller", "controller", "SilenceV2")
		os.Exit(1)
	}
	// +kubebuilder:scaffold:builder

	if metricsCertWatcher != nil {
		setupLog.Info("Adding metrics certificate watcher to manager")
		if err := mgr.Add(metricsCertWatcher); err != nil {
			setupLog.Error(err, "unable to add metrics certificate watcher to manager")
			os.Exit(1)
		}
	}

	if webhookCertWatcher != nil {
		setupLog.Info("Adding webhook certificate watcher to manager")
		if err := mgr.Add(webhookCertWatcher); err != nil {
			setupLog.Error(err, "unable to add webhook certificate watcher to manager")
			os.Exit(1)
		}
	}

	if err := mgr.AddHealthzCheck("healthz", healthz.Ping); err != nil {
		setupLog.Error(err, "unable to set up health check")
		os.Exit(1)
	}
	if err := mgr.AddReadyzCheck("readyz", healthz.Ping); err != nil {
		setupLog.Error(err, "unable to set up ready check")
		os.Exit(1)
	}

	setupLog.Info("starting manager")
	if err := mgr.Start(ctrl.SetupSignalHandler()); err != nil {
		setupLog.Error(err, "problem running manager")
		os.Exit(1)
	}
}<|MERGE_RESOLUTION|>--- conflicted
+++ resolved
@@ -41,11 +41,8 @@
 	observabilityv1alpha2 "github.com/giantswarm/silence-operator/api/v1alpha2"
 	"github.com/giantswarm/silence-operator/internal/controller"
 	"github.com/giantswarm/silence-operator/pkg/alertmanager"
-<<<<<<< HEAD
 	"github.com/giantswarm/silence-operator/pkg/config"
-=======
 	"github.com/giantswarm/silence-operator/pkg/service"
->>>>>>> f8d33106
 	// +kubebuilder:scaffold:imports
 )
 
@@ -239,34 +236,15 @@
 		}
 	}
 
-<<<<<<< HEAD
-	if err = (&controller.SilenceReconciler{
-		Client:          mgr.GetClient(),
-		Scheme:          mgr.GetScheme(),
-		Alertmanager:    amClient,
-		SilenceSelector: cfg.SilenceSelector,
-	}).SetupWithManager(mgr); err != nil {
-		setupLog.Error(err, "unable to create controller", "controller", "Silence")
-		os.Exit(1)
-	}
-	if err = (&controller.SilenceV2Reconciler{
-		Client:          mgr.GetClient(),
-		Scheme:          mgr.GetScheme(),
-		Alertmanager:    amClient,
-		SilenceSelector: cfg.SilenceSelector,
-	}).SetupWithManager(mgr); err != nil {
-=======
 	// Create the silence service
 	silenceService := service.NewSilenceService(amClient)
-
 	if err = controller.NewSilenceReconciler(mgr.GetClient(), silenceService).
-		SetupWithManager(mgr); err != nil {
+		SetupWithManager(mgr, cfg); err != nil {
 		setupLog.Error(err, "unable to create controller", "controller", "Silence")
 		os.Exit(1)
 	}
 	if err = controller.NewSilenceV2Reconciler(mgr.GetClient(), silenceService).
-		SetupWithManager(mgr); err != nil {
->>>>>>> f8d33106
+		SetupWithManager(mgr, cfg); err != nil {
 		setupLog.Error(err, "unable to create controller", "controller", "SilenceV2")
 		os.Exit(1)
 	}
