--- conflicted
+++ resolved
@@ -25,15 +25,4 @@
   - list
   - patch
   - update
-<<<<<<< HEAD
-  - watch
-- apiGroups:
-  - monitoring.giantswarm.io
-  - observability.giantswarm.io
-  resources:
-  - silences/status
-  verbs:
-  - get
-=======
-  - watch
->>>>>>> ffcdbc8e
+  - watch