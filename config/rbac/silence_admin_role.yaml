# This rule is not used by the project silence-operator itself.
# It is provided to allow the cluster admin to help manage permissions for users.
#
# Grants full permissions ('*') over monitoring.giantswarm.io.
# This role is intended for users authorized to modify roles and bindings within the cluster,
# enabling them to delegate specific permissions to other users or groups as needed.

apiVersion: rbac.authorization.k8s.io/v1
kind: ClusterRole
metadata:
  labels:
    app.kubernetes.io/name: silence-operator
    app.kubernetes.io/managed-by: kustomize
  name: silence-admin-role
rules:
- apiGroups:
  - monitoring.giantswarm.io
  - observability.giantswarm.io
  resources:
  - silences
  verbs:
<<<<<<< HEAD
  - '*'
- apiGroups:
  - monitoring.giantswarm.io
  - observability.giantswarm.io
  resources:
  - silences/status
  verbs:
  - get
=======
  - '*'
>>>>>>> ffcdbc8e
<|MERGE_RESOLUTION|>--- conflicted
+++ resolved
@@ -19,15 +19,4 @@
   resources:
   - silences
   verbs:
-<<<<<<< HEAD
-  - '*'
-- apiGroups:
-  - monitoring.giantswarm.io
-  - observability.giantswarm.io
-  resources:
-  - silences/status
-  verbs:
-  - get
-=======
-  - '*'
->>>>>>> ffcdbc8e
+  - '*'