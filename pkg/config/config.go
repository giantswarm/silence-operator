--- conflicted
+++ resolved
@@ -12,19 +12,16 @@
 	Authentication bool
 	BearerToken    string
 	TenantId       string
+
 	// SilenceSelector is used to filter silences based on label selectors.
-	SilenceSelector labels.Selector
-<<<<<<< HEAD
+	// NamespaceSelector is used to restrict which namespaces the v2 controller watches.
+	// If nil, the controller will watch all namespaces.
+	NamespaceSelector labels.Selector
 
 	// Tenancy configuration
 	TenancyEnabled       bool
 	TenancyLabelKey      string // Single label key to extract tenant from (e.g., "observability.giantswarm.io/tenant")
 	TenancyDefaultTenant string
-=======
-	// NamespaceSelector is used to restrict which namespaces the v2 controller watches.
-	// If nil, the controller will watch all namespaces.
-	NamespaceSelector labels.Selector
->>>>>>> e33e313c
 }
 
 // parseSelector is a generic helper function that parses a selector string into a labels.Selector.
