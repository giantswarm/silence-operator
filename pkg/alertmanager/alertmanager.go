--- conflicted
+++ resolved
@@ -6,10 +6,7 @@
 	"fmt"
 	"io"
 	"net/http"
-<<<<<<< HEAD
 	"net/url"
-=======
->>>>>>> 977f2886
 	"time"
 
 	"github.com/pkg/errors"
@@ -21,14 +18,11 @@
 	CreatedBy                = "silence-operator"
 	ValidUntilAnnotationName = "valid-until"
 	DateOnlyLayout           = "2006-01-02"
-<<<<<<< HEAD
 	// Define API paths as constants
 	apiV2SilencesPath = "/api/v2/silences"
 	apiV2SilencePath  = "/api/v2/silence"
 	// Define state constant
 	SilenceStateExpired = "expired"
-=======
->>>>>>> 977f2886
 )
 
 var (
@@ -217,7 +211,6 @@
 		return silence.GetCreationTimestamp().AddDate(100, 0, 0), nil
 	}
 
-<<<<<<< HEAD
 	expirationDate, errRFC3339 := time.Parse(time.RFC3339, value)
 	if errRFC3339 == nil {
 		// Parsed successfully with RFC3339
@@ -233,20 +226,5 @@
 	// We shift the time to 8am UTC (9 CET or 10 CEST) to ensure silences do not expire at night.
 	// TODO move this rule to a config?
 	expirationDate = time.Date(expirationDate.Year(), expirationDate.Month(), expirationDate.Day(), 8, 0, 0, 0, time.UTC)
-
-=======
-	// Parse the date found in the annotation using RFC3339 (ISO8601) by default
-	expirationDate, err := time.Parse(time.RFC3339, value)
-	if err != nil {
-		// If it fails, we try to parse it using date only (old way)
-		expirationDate, err = time.Parse(DateOnlyLayout, value)
-		if err != nil {
-			return time.Time{}, errors.WithMessagef(errors.WithStack(err), "%s date %q does not match expected format %q", ValidUntilAnnotationName, value, DateOnlyLayout)
-		}
-		// We shift the time to 8am UTC (9 CET or 10 CEST) to ensure silences do not expire at night.
-		expirationDate = time.Date(expirationDate.Year(), expirationDate.Month(), expirationDate.Day(), 8, 0, 0, 0, time.UTC)
-	}
-
->>>>>>> 977f2886
 	return expirationDate, nil
 }