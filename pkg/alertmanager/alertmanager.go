package alertmanager

import (
	"bytes"
	"encoding/json"
	"fmt"
	"io"
	"net/http"
	"net/url"
	"time"

	"github.com/pkg/errors"
	"sigs.k8s.io/controller-runtime/pkg/client"
)

const (
	CreatedBy                = "silence-operator"
	ValidUntilAnnotationName = "valid-until"
	DateOnlyLayout           = "2006-01-02"
	// Define API paths as constants
	apiV2SilencesPath = "/api/v2/silences"
	apiV2SilencePath  = "/api/v2/silence"
	// Define state constant
	SilenceStateExpired = "expired"
)

var (
	ErrSilenceNotFound = errors.New("silence not found")
)

// Client defines the interface for Alertmanager operations
type Client interface {
	GetSilenceByComment(comment string) (*Silence, error)
	CreateSilence(silence *Silence) error
	UpdateSilence(silence *Silence) error
	DeleteSilenceByComment(comment string) error
	DeleteSilenceByID(id string) error
}

type Config struct {
	Address        string
	Authentication bool
	BearerToken    string
	TenantId       string
}

type Alertmanager struct {
	address        string
	authentication bool
	token          string
	tenantId       string
	client         *http.Client
}

func New(config Config) (*Alertmanager, error) {
	if config.Address == "" {
		return nil, errors.Errorf("%T.Address must not be empty", config)
	}

	return &Alertmanager{
		address:        config.Address,
		authentication: config.Authentication,
		token:          config.BearerToken,
		client:         http.DefaultClient,
		tenantId:       config.TenantId,
	}, nil
}

// Client defines the contract for alertmanager operations
type Client interface {
	GetSilenceByComment(comment string) (*Silence, error)
	CreateSilence(s *Silence) error
	UpdateSilence(s *Silence) error
	DeleteSilenceByComment(comment string) error
	DeleteSilenceByID(id string) error
	ListSilences() ([]Silence, error)
}

// Ensure Alertmanager implements Client
var _ Client = (*Alertmanager)(nil)

func (am *Alertmanager) GetSilenceByComment(comment string) (*Silence, error) {
	silences, err := am.ListSilences()
	if err != nil {
		return nil, errors.WithStack(err)
	}

	for _, s := range silences {
		if s.Comment == comment {
			return &s, nil
		}
	}

	return nil, errors.WithMessagef(ErrSilenceNotFound, "failed to get silence with comment %#q", comment)
}

func (am *Alertmanager) CreateSilence(s *Silence) error {
	endpoint := fmt.Sprintf("%s%s", am.address, apiV2SilencesPath) // Use constant

	jsonValues, err := json.Marshal(s)
	if err != nil {
		return errors.WithStack(err)
	}

	req, err := am.NewRequest(http.MethodPost, endpoint, bytes.NewBuffer(jsonValues))
	if err != nil {
		return errors.WithStack(err)
	}
	req.Header.Add("Content-Type", "application/json")

	if am.authentication {
		req.Header.Add("Authorization", fmt.Sprintf("Bearer %s", am.token))
	}

	resp, err := am.client.Do(req)
	if err != nil {
		return errors.WithStack(err)
	}
	defer resp.Body.Close() //nolint: errcheck

	if resp.StatusCode != 200 {
		return errors.Errorf("failed to create/update silence %#q, expected code 200, got %d", s.Comment, resp.StatusCode)
	}

	return nil
}

func (am *Alertmanager) UpdateSilence(s *Silence) error {
	if s.ID == "" {
		return errors.Errorf("failed to update silence %#q, missing ID", s.Comment)
	}
	return am.CreateSilence(s)
}

func (am *Alertmanager) DeleteSilenceByComment(comment string) error {
	silences, err := am.ListSilences()
	if err != nil {
		return errors.WithStack(err)
	}

	for _, s := range silences {
		if s.Comment == comment && s.CreatedBy == CreatedBy {
			return am.DeleteSilenceByID(s.ID)
		}
	}

	return errors.WithMessagef(ErrSilenceNotFound, "failed to delete silence by comment %#q", comment)
}

func (am *Alertmanager) ListSilences() ([]Silence, error) {
	endpoint := fmt.Sprintf("%s%s", am.address, apiV2SilencesPath)

	var silences []Silence

	req, err := am.NewRequest(http.MethodGet, endpoint, nil)
	if err != nil {
		return nil, errors.WithStack(err)
	}

	if am.authentication {
		req.Header.Add("Authorization", fmt.Sprintf("Bearer %s", am.token))
	}

	resp, err := am.client.Do(req)
	if err != nil {
		return nil, errors.WithStack(err)
	}
	defer resp.Body.Close() //nolint: errcheck

	body, err := io.ReadAll(resp.Body)
	if err != nil {
		return nil, errors.WithStack(err)
	}

	err = json.Unmarshal(body, &silences)
	if err != nil {
		return nil, errors.WithStack(err)
	}

	var filteredSilences []Silence
	for _, silence := range silences {
		if silence.Status != nil && silence.Status.State != SilenceStateExpired {
			filteredSilences = append(filteredSilences, silence)
		}
	}

	return filteredSilences, nil
}

func (am *Alertmanager) DeleteSilenceByID(id string) error {
	// Use constant and url.PathEscape for safety if ID can contain special chars
	endpoint := fmt.Sprintf("%s%s/%s", am.address, apiV2SilencePath, url.PathEscape(id))

	req, err := am.NewRequest(http.MethodDelete, endpoint, nil)
	if err != nil {
		return errors.WithStack(err)
	}

	req.Header.Add("Content-Type", "application/json")

	if am.authentication {
		req.Header.Add("Authorization", fmt.Sprintf("Bearer %s", am.token))
	}

	resp, err := am.client.Do(req)
	if err != nil {
		return errors.WithStack(err)
	}
	defer resp.Body.Close() //nolint: errcheck

	if resp.StatusCode != 200 {
		return errors.WithMessagef(errors.WithStack(err), "failed to delete silence %#q, expected code 200, got %d", id, resp.StatusCode)
	}

	return nil
}

func SilenceComment(silence client.Object) string {
<<<<<<< HEAD
	if silence.GetNamespace() != "" {
		return fmt.Sprintf("%s-%s-%s", CreatedBy, silence.GetNamespace(), silence.GetName())
	}
=======
>>>>>>> fa3d1261
	return fmt.Sprintf("%s-%s", CreatedBy, silence.GetName())
}

// SilenceEndsAt gets the expiry date for a given silence.
// The expiry date is retrieved from the annotation name configured by ValidUntilAnnotationName.
// The expected format is defined by DateOnlyLayout.
// It returns an invalidExpirationDateError in case the date format is invalid.
func SilenceEndsAt(silence client.Object) (time.Time, error) {
	annotations := silence.GetAnnotations()

	// Check if the annotation exist otherwise return a date 100 years in the future.
	value, ok := annotations[ValidUntilAnnotationName]
	if !ok {
		return silence.GetCreationTimestamp().AddDate(100, 0, 0), nil
	}

	expirationDate, errRFC3339 := time.Parse(time.RFC3339, value)
	if errRFC3339 == nil {
		// Parsed successfully with RFC3339
		return expirationDate, nil
	}

	// If RFC3339 parsing fails, try parsing using the legacy DateOnlyLayout
	expirationDate, errDateOnly := time.Parse(DateOnlyLayout, value)
	if errDateOnly != nil {
		// Combine both errors in the message. Wrap errRFC3339 to preserve stack trace.
		return time.Time{}, errors.Wrapf(errRFC3339, "annotation %q date %q does not match expected formats %q or %q (legacy format error: %v)", ValidUntilAnnotationName, value, time.RFC3339, DateOnlyLayout, errDateOnly)
	}
	// We shift the time to 8am UTC (9 CET or 10 CEST) to ensure silences do not expire at night.
	// TODO move this rule to a config?
	expirationDate = time.Date(expirationDate.Year(), expirationDate.Month(), expirationDate.Day(), 8, 0, 0, 0, time.UTC)
	return expirationDate, nil
}<|MERGE_RESOLUTION|>--- conflicted
+++ resolved
@@ -216,12 +216,9 @@
 }
 
 func SilenceComment(silence client.Object) string {
-<<<<<<< HEAD
 	if silence.GetNamespace() != "" {
 		return fmt.Sprintf("%s-%s-%s", CreatedBy, silence.GetNamespace(), silence.GetName())
 	}
-=======
->>>>>>> fa3d1261
 	return fmt.Sprintf("%s-%s", CreatedBy, silence.GetName())
 }
 
