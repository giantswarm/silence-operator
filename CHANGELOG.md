--- conflicted
+++ resolved
@@ -9,13 +9,10 @@
 
 ### Added
 
-<<<<<<< HEAD
 - Add advanced filtering capabilities for both v1alpha1 and v1alpha2 controllers:
   - Add silence selector feature to filter `Silence` resources by labels (configure via `--silence-selector` flag).
   - Add namespace selector for v1alpha2 controller to restrict watched namespaces (configure via `--namespace-selector` flag).
-=======
 - Allow filtering of `Silence` custom resources based on a label selector. The operator will only process `Silence` CRs that match the selector provided via the `--silence-selector` command-line flag or the `silenceSelector` Helm chart value. If no selector is provided, all `Silence` CRs are processed.
->>>>>>> fe3a3253
 - Add new `observability.giantswarm.io/v1alpha2` API with namespace-scoped Silence CRD for improved multi-tenancy.
   - Add `MatchType` enum field using Alertmanager operator symbols (`=`, `!=`, `=~`, `!~`) for intuitive matching logic.
   - Add `SilenceV2Reconciler` controller to handle v1alpha2 resources while maintaining full backward compatibility with v1alpha1.
@@ -32,20 +29,12 @@
 
 - **BREAKING** (v1alpha2 only): Replace `isRegex` and `isEqual` boolean fields with single `matchType` enum field using Alertmanager symbols.
 - **BREAKING** (v1alpha2 only): Change from cluster-scoped to namespace-scoped resources for better multi-tenancy and RBAC isolation.
-<<<<<<< HEAD
-- Remove deprecated fields in v1alpha2: `targetTags`, `owner`, `postmortem_url`, and `issue_url` for cleaner API design.
-=======
 - **BREAKING** (v1alpha2 only): Remove deprecated fields in v1alpha2: `targetTags`, `owner`, `postmortem_url`, and `issue_url` for cleaner API design.
->>>>>>> fe3a3253
 - Improve code organization with dependency injection and clear separation between controller logic and business logic.
 
 ### Deprecated
 
 - The `monitoring.giantswarm.io/v1alpha1` API is now considered legacy. New deployments should use `observability.giantswarm.io/v1alpha2`.
-<<<<<<< HEAD
-- Cluster-scoped silences are deprecated in favor of namespace-scoped resources for improved security and multi-tenancy.
-=======
->>>>>>> fe3a3253
 
 **Migration Note**: Existing v1alpha1 silences continue to work unchanged. Use the automated migration script and see MIGRATION.md for detailed guidance.
 
