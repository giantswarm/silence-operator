# Changelog

All notable changes to this project will be documented in this file.

The format is based on [Keep a Changelog](https://keepachangelog.com/en/1.0.0/),
and this project adheres to [Semantic Versioning](https://semver.org/spec/v2.0.0.html).

## [Unreleased]

### Added

<<<<<<< HEAD
=======
- Migrate from Giant Swarm deprecated operatorkit framework to kube-builder.
- Add finalizer to the silence.
>>>>>>> cef02848
- Add CiliumNetworkPolicy support.

### Changed

- Migrate from Giant Swarm deprecated `operatorkit` framework to `kube-builder`. This change introduces a few **breaking changes**:
  - Operator configuration has been moved from a configmap to command-line arguments. **This does not affect helm chart users**
  - The operator needs new rbac capabilities to be able manage `leases` and to create `events`
  - http port has been changed from 8000 to 8080.
  - Finalizers set on silences have been changed from `operatorkit.giantswarm.io/silence-operator-silence-controller` to `monitoring.giantswarm.io/silence-protection`
- **helm** `.registry.domain` has been renamed to `image.registry` (**breaking change**)
- **helm** deprecated PodSecurityPolicy has been removed (**breaking change** with kubernetes < 1.25)
- Use `app-build-suite` to build the operator.
- Changed container image from alpine to a non-root distroless image.

### Fixed

- Fixed the linting errors from golangci-lint v2.

### Removed

- Remove the unnecessary sync job to rely on GitOps. **Breaking change**: this means that you should now use your favorite GitOps tool (flux, ArgoCD) to deploy silences on your clusters.
- Removed Giant Swarm legacy `microerrors` package for error handling

## [0.14.1] - 2025-04-23

### Changed

- Bump dependencies and add an example CR for documentation purposes.

## [0.14.0] - 2025-03-31

### Changed

- Make the Silence `isRegex` field optional.

## [0.13.0] - 2025-03-13

- Added option to use Service Account token to be used of Alertmanager authentication.

### Fixed

- Replace Alertmanager RoundTripper with custom NewRequest.
- Fix CVE-2024-45338 by updating golang.org/x/net to v0.33.0

## [0.12.0] - 2024-11-05

### Added

- Add multi-tenancy support via a header for mimir support.
- Allow setting alertmanager url through helm values.

### Changed

- Change CronJob ImagePullPolicy from Always to IfNotPresent to reduce image network traffic.

## [0.11.2] - 2023-12-06

### Changed

- Configure gsoci.azurecr.io as the registry to use by default

## [0.11.1] - 2023-10-12

### Fixed

- Fix real issues and remove policy exception.

## [0.11.0] - 2023-10-02

### Changed

- Add condition for PSP installation in helm chart.
- Add KyvernoPolicyException for sync job.

## [0.10.3] - 2023-08-29

### Fixed

- Support isEqual field on silences.

## [0.10.2] - 2023-08-04

### Fixed

- Fix start and end dates based on the creationTimestamp provided in the SilenceCR.

## [0.10.1] - 2023-07-13

### Added

- Use `securityContext` values inside CronJob template.

### Fixed

- Fix ignored error on accessing the silences.

## [0.10.0] - 2023-06-27

### Added

- Add Kyverno Policy Exceptions.

## [0.9.1] - 2023-05-25

### Added

- Add pod monitor for monitoring purposes.

## [0.9.0] - 2023-05-22

### Added

- Added the use of runtime/default seccomp profile.

### Changed

- updated giantswarm/k8sclient from v6.1.0 to v7.0.1
- updated giantswarm/operatorkit from v6.1.0 to v8.0.0
- Updated sigs.k8s.io/controller-tools from v0.7.0 to v0.11.3
- Updated github.com/spf13/cobra from v1.6.1 to v1.7.0

### Removed

- Stop pushing to `openstack-app-collection`.

## [0.8.0] - 2022-11-08

### Changed

- Set Silence expiry date using value from valid-until label
- Update alpine Docker tag from v3.17.1 to v3.17.2

### Added

- Make Helm chart CronJob optional
- Make Helm chart AlertManager address configurable
- Make target tags field optional for when sync is disabled
- Only install Helm chart sync secret when sync is enabled
- Only install PodSecurityPolicy on supported Kubernetes versions
- Make Helm chart RBAC deployment optional
- Added the use of runtime/default seccomp profile.

## [0.8.0] - 2022-11-08

### Added

- Add IssueURL field to Silence CRD.

### Changed

- Add `.svc` suffix to the alertmanager address to make silence operator work behind a corporate proxy.
- Upgrade to go 1.19
- Bump github.com/spf13/cobra from 1.4.0 to 1.5.0.
- Bump github.com/spf13/cobra from 1.6.0 to 1.6.1
- Bump sigs.k8s.io/controller-runtime from 0.12.2 to 0.12.3
- Bump sigs.k8s.io/controller-runtime from 0.12.3 to 0.13.0
- Bump sigs.k8s.io/controller-runtime from 0.13.0 to 0.13.1
- Bump alpine from 3.16.0 to 3.17.1
- Bump github.com/prometheus/client_golang from 1.12.2 to 1.13.0
- Bump github.com/prometheus/client_golang from 1.13.1 to 1.14.0
- Bump github.com/giantswarm/k8smetadata from 0.11.1 to 0.13.0
- Reconcile API if Silence CR gets updated
- Deprecate PostmortemURL field in favour of IssueURL.
- Make Silence Owner field a string instead of string pointer.
- Bump golang.org/x/text from v0.3.7 to v0.3.8
- Bump github.com/nats-io/nats-server from v2.5.0 to v2.9.3
- Bump github.com/getsentry/sentry-go from v0.11.0 to v0.14.0

## [0.7.0] - 2022-06-13

### Added

- Support update of silences.

### Changed

- Dependencies updates, solves some of Nancy security alerts
- Set `startingDeadlineSeconds` to 240 seconds to ensure it is scheduled and to avoid `FailedNeedsStart` events.

## [0.6.1] - 2022-04-12

### Added

- Push `silence-operator` to gcp-app-collection.

### Fixed

- Make optional fields really optional.

## [0.6.0] - 2022-04-12

### Added

- Add silence owner (GitHub username).
- Add postmortem URL.

## [0.5.0] - 2022-03-28

### Changed

- Wire to new alertmanager.

## [0.4.0] - 2021-11-29

### Changed

- Update `operatorkit` to v6.
- Update `k8sclient` to v6.
- Move Silence API from `apiextensions` to this repository.

## [0.3.0] - 2021-11-11

### Added

- Respect `giantswarm.io/keep: true` annotations on Silences when performing the initial cleanup

## [0.2.2] - 2021-08-13

### Changed

- Add support for the negative silence matchers.

## [0.2.1] - 2021-06-21

### Fixed

- Use `--depth=1` when cloning silences repository.

## [0.2.0] - 2021-05-25

### Changed

- Prepare helm values for configuration management.
- Update architect-orb to v3.0.0.

## [0.1.5] - 2021-03-30

### Changed

- Use `restartPolicy: OnFailure` for syncing silences cronjob.

## [0.1.4] - 2020-11-18

### Fixed

- Fix `create` event in silence controller.

## [0.1.3] - 2020-11-17

### Changed

- Run synchronization job every 5min.

## [0.1.2] - 2020-11-09

### Fixed

- Handle gracefully `Silence` CR deletion if Alertmanager alert doesn't exist.

## [0.1.1] - 2020-11-09

### Changed

- Deploy app into `monitoring` namespace.

## [0.1.0] - 2020-11-09

- Add `silence` controller.
- Add `sync` command.
- Push `silence-operator` to app-collections.

[Unreleased]: https://github.com/giantswarm/silence-operator/compare/v0.14.1...HEAD
[0.14.1]: https://github.com/giantswarm/silence-operator/compare/v0.14.0...v0.14.1
[0.14.0]: https://github.com/giantswarm/silence-operator/compare/v0.13.0...v0.14.0
[0.13.0]: https://github.com/giantswarm/silence-operator/compare/v0.12.0...v0.13.0
[0.12.0]: https://github.com/giantswarm/silence-operator/compare/v0.11.2...v0.12.0
[0.11.2]: https://github.com/giantswarm/silence-operator/compare/v0.11.1...v0.11.2
[0.11.1]: https://github.com/giantswarm/silence-operator/compare/v0.11.0...v0.11.1
[0.11.0]: https://github.com/giantswarm/silence-operator/compare/v0.10.3...v0.11.0
[0.10.3]: https://github.com/giantswarm/silence-operator/compare/v0.10.2...v0.10.3
[0.10.2]: https://github.com/giantswarm/silence-operator/compare/v0.10.1...v0.10.2
[0.10.1]: https://github.com/giantswarm/silence-operator/compare/v0.10.0...v0.10.1
[0.10.0]: https://github.com/giantswarm/silence-operator/compare/v0.9.1...v0.10.0
[0.9.1]: https://github.com/giantswarm/silence-operator/compare/v0.9.0...v0.9.1
[0.9.0]: https://github.com/giantswarm/silence-operator/compare/v0.8.0...v0.9.0
[0.8.0]: https://github.com/giantswarm/silence-operator/compare/v0.7.0...v0.8.0
[0.7.0]: https://github.com/giantswarm/silence-operator/compare/v0.6.1...v0.7.0
[0.6.1]: https://github.com/giantswarm/silence-operator/compare/v0.6.0...v0.6.1
[0.6.0]: https://github.com/giantswarm/silence-operator/compare/v0.5.0...v0.6.0
[0.5.0]: https://github.com/giantswarm/silence-operator/compare/v0.4.0...v0.5.0
[0.4.0]: https://github.com/giantswarm/silence-operator/compare/v0.3.0...v0.4.0
[0.3.0]: https://github.com/giantswarm/silence-operator/compare/v0.2.2...v0.3.0
[0.2.2]: https://github.com/giantswarm/silence-operator/compare/v0.2.1...v0.2.2
[0.2.1]: https://github.com/giantswarm/silence-operator/compare/v0.2.0...v0.2.1
[0.2.0]: https://github.com/giantswarm/silence-operator/compare/v0.1.5...v0.2.0
[0.1.5]: https://github.com/giantswarm/silence-operator/compare/v0.1.4...v0.1.5
[0.1.4]: https://github.com/giantswarm/silence-operator/compare/v0.1.3...v0.1.4
[0.1.3]: https://github.com/giantswarm/silence-operator/compare/v0.1.2...v0.1.3
[0.1.2]: https://github.com/giantswarm/silence-operator/compare/v0.1.1...v0.1.2
[0.1.1]: https://github.com/giantswarm/silence-operator/compare/v0.1.0...v0.1.1
[0.1.0]: https://github.com/giantswarm/silence-operator/releases/tag/v0.1.0<|MERGE_RESOLUTION|>--- conflicted
+++ resolved
@@ -9,11 +9,7 @@
 
 ### Added
 
-<<<<<<< HEAD
-=======
 - Migrate from Giant Swarm deprecated operatorkit framework to kube-builder.
-- Add finalizer to the silence.
->>>>>>> cef02848
 - Add CiliumNetworkPolicy support.
 
 ### Changed
