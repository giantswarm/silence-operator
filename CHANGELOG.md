--- conflicted
+++ resolved
@@ -7,17 +7,15 @@
 
 ## [Unreleased]
 
-<<<<<<< HEAD
 ### Added
 
 - Added the use of runtime/default seccomp profile.
 
 ## [0.8.0] - 2022-11-08
-=======
+
 ### Changed
 
 - Update alpine Docker tag from v3.17.1 to v3.17.2
->>>>>>> c1defd88
 
 ### Added
 
