# Changelog

All notable changes to this project will be documented in this file.

The format is based on [Keep a Changelog](https://keepachangelog.com/en/1.0.0/),
and this project adheres to [Semantic Versioning](https://semver.org/spec/v2.0.0.html).

## [Unreleased]

### Added

- Migrate from Giant Swarm deprecated operatorkit framework to kube-builder.
<<<<<<< HEAD
- Add finalizer to the silence.
=======
- Add CiliumNetworkPolicy support.
>>>>>>> 04bf912a

### Fixed

- Fixed the linting errors from golangci-lint v2.

### Removed

- Remove the unnecessary sync job to rely on GitOps.

## [0.14.1] - 2025-04-23

### Changed

- Bump dependencies and add an example CR for documentation purposes.

## [0.14.0] - 2025-03-31

### Changed

- Make the Silence `isRegex` field optional.

## [0.13.0] - 2025-03-13

- Added option to use Service Account token to be used of Alertmanager authentication.

### Fixed

- Replace Alertmanager RoundTripper with custom NewRequest.
- Fix CVE-2024-45338 by updating golang.org/x/net to v0.33.0

## [0.12.0] - 2024-11-05

### Added

- Add multi-tenancy support via a header for mimir support.
- Allow setting alertmanager url through helm values.

### Changed

- Change CronJob ImagePullPolicy from Always to IfNotPresent to reduce image network traffic.

## [0.11.2] - 2023-12-06

### Changed

- Configure gsoci.azurecr.io as the registry to use by default

## [0.11.1] - 2023-10-12

### Fixed

- Fix real issues and remove policy exception.

## [0.11.0] - 2023-10-02

### Changed

- Add condition for PSP installation in helm chart.
- Add KyvernoPolicyException for sync job.

## [0.10.3] - 2023-08-29

### Fixed

- Support isEqual field on silences.

## [0.10.2] - 2023-08-04

### Fixed

- Fix start and end dates based on the creationTimestamp provided in the SilenceCR.

## [0.10.1] - 2023-07-13

### Added

- Use `securityContext` values inside CronJob template.

### Fixed

- Fix ignored error on accessing the silences.

## [0.10.0] - 2023-06-27

### Added

- Add Kyverno Policy Exceptions.

## [0.9.1] - 2023-05-25

### Added

- Add pod monitor for monitoring purposes.

## [0.9.0] - 2023-05-22

### Added

- Added the use of runtime/default seccomp profile.

### Changed

- updated giantswarm/k8sclient from v6.1.0 to v7.0.1
- updated giantswarm/operatorkit from v6.1.0 to v8.0.0
- Updated sigs.k8s.io/controller-tools from v0.7.0 to v0.11.3
- Updated github.com/spf13/cobra from v1.6.1 to v1.7.0

### Removed

- Stop pushing to `openstack-app-collection`.

## [0.8.0] - 2022-11-08

### Changed

- Set Silence expiry date using value from valid-until label
- Update alpine Docker tag from v3.17.1 to v3.17.2

### Added

- Make Helm chart CronJob optional
- Make Helm chart AlertManager address configurable
- Make target tags field optional for when sync is disabled
- Only install Helm chart sync secret when sync is enabled
- Only install PodSecurityPolicy on supported Kubernetes versions
- Make Helm chart RBAC deployment optional
- Added the use of runtime/default seccomp profile.

## [0.8.0] - 2022-11-08

### Added

- Add IssueURL field to Silence CRD.

### Changed

- Add `.svc` suffix to the alertmanager address to make silence operator work behind a corporate proxy.
- Upgrade to go 1.19
- Bump github.com/spf13/cobra from 1.4.0 to 1.5.0.
- Bump github.com/spf13/cobra from 1.6.0 to 1.6.1
- Bump sigs.k8s.io/controller-runtime from 0.12.2 to 0.12.3
- Bump sigs.k8s.io/controller-runtime from 0.12.3 to 0.13.0
- Bump sigs.k8s.io/controller-runtime from 0.13.0 to 0.13.1
- Bump alpine from 3.16.0 to 3.17.1
- Bump github.com/prometheus/client_golang from 1.12.2 to 1.13.0
- Bump github.com/prometheus/client_golang from 1.13.1 to 1.14.0
- Bump github.com/giantswarm/k8smetadata from 0.11.1 to 0.13.0
- Reconcile API if Silence CR gets updated
- Deprecate PostmortemURL field in favour of IssueURL.
- Make Silence Owner field a string instead of string pointer.
- Bump golang.org/x/text from v0.3.7 to v0.3.8
- Bump github.com/nats-io/nats-server from v2.5.0 to v2.9.3
- Bump github.com/getsentry/sentry-go from v0.11.0 to v0.14.0

## [0.7.0] - 2022-06-13

### Added

- Support update of silences.

### Changed

- Dependencies updates, solves some of Nancy security alerts
- Set `startingDeadlineSeconds` to 240 seconds to ensure it is scheduled and to avoid `FailedNeedsStart` events.

## [0.6.1] - 2022-04-12

### Added

- Push `silence-operator` to gcp-app-collection.

### Fixed

- Make optional fields really optional.

## [0.6.0] - 2022-04-12

### Added

- Add silence owner (GitHub username).
- Add postmortem URL.

## [0.5.0] - 2022-03-28

### Changed

- Wire to new alertmanager.

## [0.4.0] - 2021-11-29

### Changed

- Update `operatorkit` to v6.
- Update `k8sclient` to v6.
- Move Silence API from `apiextensions` to this repository.

## [0.3.0] - 2021-11-11

### Added

- Respect `giantswarm.io/keep: true` annotations on Silences when performing the initial cleanup

## [0.2.2] - 2021-08-13

### Changed

- Add support for the negative silence matchers.

## [0.2.1] - 2021-06-21

### Fixed

- Use `--depth=1` when cloning silences repository.

## [0.2.0] - 2021-05-25

### Changed

- Prepare helm values for configuration management.
- Update architect-orb to v3.0.0.

## [0.1.5] - 2021-03-30

### Changed

- Use `restartPolicy: OnFailure` for syncing silences cronjob.

## [0.1.4] - 2020-11-18

### Fixed

- Fix `create` event in silence controller.

## [0.1.3] - 2020-11-17

### Changed

- Run synchronization job every 5min.

## [0.1.2] - 2020-11-09

### Fixed

- Handle gracefully `Silence` CR deletion if Alertmanager alert doesn't exist.

## [0.1.1] - 2020-11-09

### Changed

- Deploy app into `monitoring` namespace.

## [0.1.0] - 2020-11-09

- Add `silence` controller.
- Add `sync` command.
- Push `silence-operator` to app-collections.

[Unreleased]: https://github.com/giantswarm/silence-operator/compare/v0.14.1...HEAD
[0.14.1]: https://github.com/giantswarm/silence-operator/compare/v0.14.0...v0.14.1
[0.14.0]: https://github.com/giantswarm/silence-operator/compare/v0.13.0...v0.14.0
[0.13.0]: https://github.com/giantswarm/silence-operator/compare/v0.12.0...v0.13.0
[0.12.0]: https://github.com/giantswarm/silence-operator/compare/v0.11.2...v0.12.0
[0.11.2]: https://github.com/giantswarm/silence-operator/compare/v0.11.1...v0.11.2
[0.11.1]: https://github.com/giantswarm/silence-operator/compare/v0.11.0...v0.11.1
[0.11.0]: https://github.com/giantswarm/silence-operator/compare/v0.10.3...v0.11.0
[0.10.3]: https://github.com/giantswarm/silence-operator/compare/v0.10.2...v0.10.3
[0.10.2]: https://github.com/giantswarm/silence-operator/compare/v0.10.1...v0.10.2
[0.10.1]: https://github.com/giantswarm/silence-operator/compare/v0.10.0...v0.10.1
[0.10.0]: https://github.com/giantswarm/silence-operator/compare/v0.9.1...v0.10.0
[0.9.1]: https://github.com/giantswarm/silence-operator/compare/v0.9.0...v0.9.1
[0.9.0]: https://github.com/giantswarm/silence-operator/compare/v0.8.0...v0.9.0
[0.8.0]: https://github.com/giantswarm/silence-operator/compare/v0.7.0...v0.8.0
[0.7.0]: https://github.com/giantswarm/silence-operator/compare/v0.6.1...v0.7.0
[0.6.1]: https://github.com/giantswarm/silence-operator/compare/v0.6.0...v0.6.1
[0.6.0]: https://github.com/giantswarm/silence-operator/compare/v0.5.0...v0.6.0
[0.5.0]: https://github.com/giantswarm/silence-operator/compare/v0.4.0...v0.5.0
[0.4.0]: https://github.com/giantswarm/silence-operator/compare/v0.3.0...v0.4.0
[0.3.0]: https://github.com/giantswarm/silence-operator/compare/v0.2.2...v0.3.0
[0.2.2]: https://github.com/giantswarm/silence-operator/compare/v0.2.1...v0.2.2
[0.2.1]: https://github.com/giantswarm/silence-operator/compare/v0.2.0...v0.2.1
[0.2.0]: https://github.com/giantswarm/silence-operator/compare/v0.1.5...v0.2.0
[0.1.5]: https://github.com/giantswarm/silence-operator/compare/v0.1.4...v0.1.5
[0.1.4]: https://github.com/giantswarm/silence-operator/compare/v0.1.3...v0.1.4
[0.1.3]: https://github.com/giantswarm/silence-operator/compare/v0.1.2...v0.1.3
[0.1.2]: https://github.com/giantswarm/silence-operator/compare/v0.1.1...v0.1.2
[0.1.1]: https://github.com/giantswarm/silence-operator/compare/v0.1.0...v0.1.1
[0.1.0]: https://github.com/giantswarm/silence-operator/releases/tag/v0.1.0<|MERGE_RESOLUTION|>--- conflicted
+++ resolved
@@ -10,11 +10,8 @@
 ### Added
 
 - Migrate from Giant Swarm deprecated operatorkit framework to kube-builder.
-<<<<<<< HEAD
 - Add finalizer to the silence.
-=======
 - Add CiliumNetworkPolicy support.
->>>>>>> 04bf912a
 
 ### Fixed
 
