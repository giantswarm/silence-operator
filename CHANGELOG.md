--- conflicted
+++ resolved
@@ -9,26 +9,6 @@
 
 ### Added
 
-<<<<<<< HEAD
-- Allow filtering of `Silence` custom resources based on a label selector. The operator will only process `Silence` CRs that match the selector provided via the `--silence-selector` command-line flag or the `silenceSelector` Helm chart value. If no selector is provided, all `Silence` CRs are processed.
-- Add namespace selector feature for v2 controller to restrict which namespaces are watched for `observability.giantswarm.io/v1alpha2` Silence resources. Configure via `--namespace-selector` command-line flag or `namespaceSelector` Helm chart value. Supports standard Kubernetes label selectors for better multi-tenancy and resource isolation.
-- Add `observability.giantswarm.io/v1alpha2` API group with namespace-scoped Silence CRD.
-- Add `SilenceV2Reconciler` to handle v1alpha2 resources while maintaining backward compatibility with v1alpha1.
-- Add enhanced printer columns for better `kubectl get silences` output.
-- Add migration documentation for transitioning from v1alpha1 to v1alpha2.
-
-### Changed
-
-- New namespace-scoped silences should use `observability.giantswarm.io/v1alpha2` instead of `monitoring.giantswarm.io/v1alpha1`.
-- v1alpha2 removes deprecated `TargetTags` and `PostmortemURL` fields in favor of cleaner API design.
-
-### Deprecated
-
-- The `monitoring.giantswarm.io/v1alpha1` API remains supported but is considered legacy. New deployments should use v1alpha2.
-- Cluster-scoped silences are deprecated in favor of namespace-scoped resources for better multi-tenancy.
-
-**Migration Note**: Existing v1alpha1 silences continue to work unchanged. See MIGRATION.md for guidance on migrating to v1alpha2.
-=======
 - Add advanced filtering capabilities for both v1alpha1 and v1alpha2 controllers:
   - Add silence selector feature to filter `Silence` resources by labels (configure via `--silence-selector` flag).
   - Add namespace selector for v1alpha2 controller to restrict watched namespaces (configure via `--namespace-selector` flag).
@@ -57,7 +37,6 @@
 - Cluster-scoped silences are deprecated in favor of namespace-scoped resources for improved security and multi-tenancy.
 
 **Migration Note**: Existing v1alpha1 silences continue to work unchanged. Use the automated migration script and see MIGRATION.md for detailed guidance.
->>>>>>> ffcdbc8e
 
 ## [0.16.1] - 2025-05-20
 
