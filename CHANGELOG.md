# Changelog

All notable changes to this project will be documented in this file.

The format is based on [Keep a Changelog](https://keepachangelog.com/en/1.0.0/),
and this project adheres to [Semantic Versioning](https://semver.org/spec/v2.0.0.html).

## [Unreleased]

<<<<<<< HEAD
### Added

- Add silence owner (GitHub username).
- Add postmortem URL.
=======
## [0.5.0] - 2022-03-28

### Changed

- Wire to new alertmanager.
>>>>>>> cb252229

## [0.4.0] - 2021-11-29

### Changed

- Update `operatorkit` to v6.
- Update `k8sclient` to v6.
- Move Silence API from `apiextensions` to this repository.

## [0.3.0] - 2021-11-11

### Added

- Respect `giantswarm.io/keep: true` annotations on Silences when performing the initial cleanup

## [0.2.2] - 2021-08-13

### Changed

- Add support for the negative silence matchers.

## [0.2.1] - 2021-06-21

### Fixed

- Use `--depth=1` when cloning silences repository.

## [0.2.0] - 2021-05-25

### Changed

- Prepare helm values for configuration management.
- Update architect-orb to v3.0.0.

## [0.1.5] - 2021-03-30

### Changed

- Use `restartPolicy: OnFailure` for syncing silences cronjob.

## [0.1.4] - 2020-11-18

### Fixed

- Fix `create` event in silence controller.

## [0.1.3] - 2020-11-17

### Changed

- Run synchronization job every 5min.

## [0.1.2] - 2020-11-09

### Fixed

- Handle gracefully `Silence` CR deletion if Alertmanager alert doesn't exist.

## [0.1.1] - 2020-11-09

### Changed

- Deploy app into `monitoring` namespace.

## [0.1.0] - 2020-11-09

- Add `silence` controller.
- Add `sync` command.
- Push `silence-operator` to app-collections.

[Unreleased]: https://github.com/giantswarm/silence-operator/compare/v0.5.0...HEAD
[0.5.0]: https://github.com/giantswarm/silence-operator/compare/v0.4.0...v0.5.0
[0.4.0]: https://github.com/giantswarm/silence-operator/compare/v0.3.0...v0.4.0
[0.3.0]: https://github.com/giantswarm/silence-operator/compare/v0.2.2...v0.3.0
[0.2.2]: https://github.com/giantswarm/silence-operator/compare/v0.2.1...v0.2.2
[0.2.1]: https://github.com/giantswarm/silence-operator/compare/v0.2.0...v0.2.1
[0.2.0]: https://github.com/giantswarm/silence-operator/compare/v0.1.5...v0.2.0
[0.1.5]: https://github.com/giantswarm/silence-operator/compare/v0.1.4...v0.1.5
[0.1.4]: https://github.com/giantswarm/silence-operator/compare/v0.1.3...v0.1.4
[0.1.3]: https://github.com/giantswarm/silence-operator/compare/v0.1.2...v0.1.3
[0.1.2]: https://github.com/giantswarm/silence-operator/compare/v0.1.1...v0.1.2
[0.1.1]: https://github.com/giantswarm/silence-operator/compare/v0.1.0...v0.1.1
[0.1.0]: https://github.com/giantswarm/silence-operator/releases/tag/v0.1.0<|MERGE_RESOLUTION|>--- conflicted
+++ resolved
@@ -7,18 +7,16 @@
 
 ## [Unreleased]
 
-<<<<<<< HEAD
 ### Added
 
 - Add silence owner (GitHub username).
 - Add postmortem URL.
-=======
+
 ## [0.5.0] - 2022-03-28
 
 ### Changed
 
 - Wire to new alertmanager.
->>>>>>> cb252229
 
 ## [0.4.0] - 2021-11-29
 
