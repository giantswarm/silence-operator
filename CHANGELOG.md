--- conflicted
+++ resolved
@@ -7,17 +7,15 @@
 
 ## [Unreleased]
 
-<<<<<<< HEAD
+## [0.10.1] - 2023-07-13
+
 ### Added
 
 - Use `securityContext` values inside CronJob template.
-=======
-## [0.10.1] - 2023-07-13
 
 ### Fixed
 
 - Fix ignored error on accessing the silences.
->>>>>>> 4ad7c3e1
 
 ## [0.10.0] - 2023-06-27
 
