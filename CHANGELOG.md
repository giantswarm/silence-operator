# Changelog

All notable changes to this project will be documented in this file.

The format is based on [Keep a Changelog](https://keepachangelog.com/en/1.0.0/),
and this project adheres to [Semantic Versioning](https://semver.org/spec/v2.0.0.html).

## [Unreleased]

### Added

- Add service layer for business logic separation and improved testability
- Add `Client` interface for alertmanager operations to enable dependency injection
- Add comprehensive test coverage for alertmanager and service components
<<<<<<< HEAD
- Add `observability.giantswarm.io/v1alpha2` API group with namespace-scoped Silence CRD.
- Add `SilenceV2Reconciler` to handle v1alpha2 resources while maintaining backward compatibility with v1alpha1.
- Add enhanced printer columns for better `kubectl get silences` output.
- Add migration documentation for transitioning from v1alpha1 to v1alpha2.
- Add comprehensive validation to v1alpha2 SilenceMatcher fields with size limits and required field constraints.
- Add `MatchType` enum using actual Alertmanager operator symbols (`=`, `!=`, `=~`, `!~`) replacing boolean fields for better usability.
- Add shared `SilenceService` containing business logic agnostic to Kubernetes concepts.
=======
>>>>>>> b2411e49

### Changed

- Refactor controller to use service layer pattern instead of direct alertmanager calls
<<<<<<< HEAD
- Service instantiation moved to `main.go` and injected into controllers via constructor dependency injection.
- Improve code organization with clean separation between controller logic and business logic
- New namespace-scoped silences should use `observability.giantswarm.io/v1alpha2` instead of `monitoring.giantswarm.io/v1alpha1`.
- v1alpha2 removes deprecated `TargetTags` and `PostmortemURL` fields in favor of cleaner API design.
- **BREAKING**: v1alpha2 replaces `isRegex` and `isEqual` boolean fields with `matchType` enum using Alertmanager operator symbols.
- Enhanced v1alpha2 API validation: matcher names limited to 256 chars, values to 1024 chars, minimum 1 matcher required.

### Deprecated

- The `monitoring.giantswarm.io/v1alpha1` API remains supported but is considered legacy. New deployments should use v1alpha2.
- Cluster-scoped silences are deprecated in favor of namespace-scoped resources for better multi-tenancy.

**Migration Note**: Existing v1alpha1 silences continue to work unchanged. See MIGRATION.md for guidance on migrating to v1alpha2.
=======
- Improve code organization with clean separation between controller logic and business logic
- Update main application to use dependency injection pattern
>>>>>>> b2411e49

## [0.16.1] - 2025-05-20

- Remove duplicate container `securityContext` from the Helm chart deployment template.

## [0.16.0] - 2025-05-20

### Added

- Helm chart now supports conditional installation of the Silence CRD via the `crds.install` value. The CRD is templated and installed by default, but you can disable it by setting `crds.install` to `false`.

## [0.15.0] - 2025-05-14

### Added

- Migrate from Giant Swarm deprecated operatorkit framework to kube-builder.
- Add CiliumNetworkPolicy support.

### Changed

- Migrate from Giant Swarm deprecated `operatorkit` framework to `kube-builder`. This change introduces a few **breaking changes**:
  - Operator configuration has been moved from a configmap to command-line arguments. **This does not affect helm chart users**
  - The operator needs new rbac capabilities to be able manage `leases` and to create `events`
  - http port has been changed from 8000 to 8080.
  - Finalizers set on silences have been changed from `operatorkit.giantswarm.io/silence-operator-silence-controller` to `monitoring.giantswarm.io/silence-protection`
- **helm** `.registry.domain` has been renamed to `image.registry` (**breaking change**)
- **helm** deprecated PodSecurityPolicy has been removed (**breaking change** with kubernetes < 1.25)
- Use `app-build-suite` to build the operator.
- Changed container image from alpine to a non-root distroless image.

### Fixed

- Fixed the linting errors from golangci-lint v2.

### Removed

- Remove the unnecessary sync job to rely on GitOps. **Breaking change**: this means that you should now use your favorite GitOps tool (flux, ArgoCD) to deploy silences on your clusters.
- Removed Giant Swarm legacy `microerrors` package for error handling

## [0.14.1] - 2025-04-23

### Changed

- Bump dependencies and add an example CR for documentation purposes.

## [0.14.0] - 2025-03-31

### Changed

- Make the Silence `isRegex` field optional.

## [0.13.0] - 2025-03-13

- Added option to use Service Account token to be used of Alertmanager authentication.

### Fixed

- Replace Alertmanager RoundTripper with custom NewRequest.
- Fix CVE-2024-45338 by updating golang.org/x/net to v0.33.0

## [0.12.0] - 2024-11-05

### Added

- Add multi-tenancy support via a header for mimir support.
- Allow setting alertmanager url through helm values.

### Changed

- Change CronJob ImagePullPolicy from Always to IfNotPresent to reduce image network traffic.

## [0.11.2] - 2023-12-06

### Changed

- Configure gsoci.azurecr.io as the registry to use by default

## [0.11.1] - 2023-10-12

### Fixed

- Fix real issues and remove policy exception.

## [0.11.0] - 2023-10-02

### Changed

- Add condition for PSP installation in helm chart.
- Add KyvernoPolicyException for sync job.

## [0.10.3] - 2023-08-29

### Fixed

- Support isEqual field on silences.

## [0.10.2] - 2023-08-04

### Fixed

- Fix start and end dates based on the creationTimestamp provided in the SilenceCR.

## [0.10.1] - 2023-07-13

### Added

- Use `securityContext` values inside CronJob template.

### Fixed

- Fix ignored error on accessing the silences.

## [0.10.0] - 2023-06-27

### Added

- Add Kyverno Policy Exceptions.

## [0.9.1] - 2023-05-25

### Added

- Add pod monitor for monitoring purposes.

## [0.9.0] - 2023-05-22

### Added

- Added the use of runtime/default seccomp profile.

### Changed

- updated giantswarm/k8sclient from v6.1.0 to v7.0.1
- updated giantswarm/operatorkit from v6.1.0 to v8.0.0
- Updated sigs.k8s.io/controller-tools from v0.7.0 to v0.11.3
- Updated github.com/spf13/cobra from v1.6.1 to v1.7.0

### Removed

- Stop pushing to `openstack-app-collection`.

## [0.8.0] - 2022-11-08

### Changed

- Set Silence expiry date using value from valid-until label
- Update alpine Docker tag from v3.17.1 to v3.17.2

### Added

- Make Helm chart CronJob optional
- Make Helm chart Alertmanager address configurable
- Make target tags field optional for when sync is disabled
- Only install Helm chart sync secret when sync is enabled
- Only install PodSecurityPolicy on supported Kubernetes versions
- Make Helm chart RBAC deployment optional
- Added the use of runtime/default seccomp profile.

## [0.8.0] - 2022-11-08

### Added

- Add IssueURL field to Silence CRD.

### Changed

- Add `.svc` suffix to the alertmanager address to make silence operator work behind a corporate proxy.
- Upgrade to go 1.19
- Bump github.com/spf13/cobra from 1.4.0 to 1.5.0.
- Bump github.com/spf13/cobra from 1.6.0 to 1.6.1
- Bump sigs.k8s.io/controller-runtime from 0.12.2 to 0.12.3
- Bump sigs.k8s.io/controller-runtime from 0.12.3 to 0.13.0
- Bump sigs.k8s.io/controller-runtime from 0.13.0 to 0.13.1
- Bump alpine from 3.16.0 to 3.17.1
- Bump github.com/prometheus/client_golang from 1.12.2 to 1.13.0
- Bump github.com/prometheus/client_golang from 1.13.1 to 1.14.0
- Bump github.com/giantswarm/k8smetadata from 0.11.1 to 0.13.0
- Reconcile API if Silence CR gets updated
- Deprecate PostmortemURL field in favour of IssueURL.
- Make Silence Owner field a string instead of string pointer.
- Bump golang.org/x/text from v0.3.7 to v0.3.8
- Bump github.com/nats-io/nats-server from v2.5.0 to v2.9.3
- Bump github.com/getsentry/sentry-go from v0.11.0 to v0.14.0

## [0.7.0] - 2022-06-13

### Added

- Support update of silences.

### Changed

- Dependencies updates, solves some of Nancy security alerts
- Set `startingDeadlineSeconds` to 240 seconds to ensure it is scheduled and to avoid `FailedNeedsStart` events.

## [0.6.1] - 2022-04-12

### Added

- Push `silence-operator` to gcp-app-collection.

### Fixed

- Make optional fields really optional.

## [0.6.0] - 2022-04-12

### Added

- Add silence owner (GitHub username).
- Add postmortem URL.

## [0.5.0] - 2022-03-28

### Changed

- Wire to new alertmanager.

## [0.4.0] - 2021-11-29

### Changed

- Update `operatorkit` to v6.
- Update `k8sclient` to v6.
- Move Silence API from `apiextensions` to this repository.

## [0.3.0] - 2021-11-11

### Added

- Respect `giantswarm.io/keep: true` annotations on Silences when performing the initial cleanup

## [0.2.2] - 2021-08-13

### Changed

- Add support for the negative silence matchers.

## [0.2.1] - 2021-06-21

### Fixed

- Use `--depth=1` when cloning silences repository.

## [0.2.0] - 2021-05-25

### Changed

- Prepare helm values for configuration management.
- Update architect-orb to v3.0.0.

## [0.1.5] - 2021-03-30

### Changed

- Use `restartPolicy: OnFailure` for syncing silences cronjob.

## [0.1.4] - 2020-11-18

### Fixed

- Fix `create` event in silence controller.

## [0.1.3] - 2020-11-17

### Changed

- Run synchronization job every 5min.

## [0.1.2] - 2020-11-09

### Fixed

- Handle gracefully `Silence` CR deletion if Alertmanager alert doesn't exist.

## [0.1.1] - 2020-11-09

### Changed

- Deploy app into `monitoring` namespace.

## [0.1.0] - 2020-11-09

- Add `silence` controller.
- Add `sync` command.
- Push `silence-operator` to app-collections.

[Unreleased]: https://github.com/giantswarm/silence-operator/compare/v0.16.1...HEAD
[0.16.1]: https://github.com/giantswarm/silence-operator/compare/v0.16.0...v0.16.1
[0.16.0]: https://github.com/giantswarm/silence-operator/compare/v0.15.0...v0.16.0
[0.15.0]: https://github.com/giantswarm/silence-operator/compare/v0.14.1...v0.15.0
[0.14.1]: https://github.com/giantswarm/silence-operator/compare/v0.14.0...v0.14.1
[0.14.0]: https://github.com/giantswarm/silence-operator/compare/v0.13.0...v0.14.0
[0.13.0]: https://github.com/giantswarm/silence-operator/compare/v0.12.0...v0.13.0
[0.12.0]: https://github.com/giantswarm/silence-operator/compare/v0.11.2...v0.12.0
[0.11.2]: https://github.com/giantswarm/silence-operator/compare/v0.11.1...v0.11.2
[0.11.1]: https://github.com/giantswarm/silence-operator/compare/v0.11.0...v0.11.1
[0.11.0]: https://github.com/giantswarm/silence-operator/compare/v0.10.3...v0.11.0
[0.10.3]: https://github.com/giantswarm/silence-operator/compare/v0.10.2...v0.10.3
[0.10.2]: https://github.com/giantswarm/silence-operator/compare/v0.10.1...v0.10.2
[0.10.1]: https://github.com/giantswarm/silence-operator/compare/v0.10.0...v0.10.1
[0.10.0]: https://github.com/giantswarm/silence-operator/compare/v0.9.1...v0.10.0
[0.9.1]: https://github.com/giantswarm/silence-operator/compare/v0.9.0...v0.9.1
[0.9.0]: https://github.com/giantswarm/silence-operator/compare/v0.8.0...v0.9.0
[0.8.0]: https://github.com/giantswarm/silence-operator/compare/v0.7.0...v0.8.0
[0.7.0]: https://github.com/giantswarm/silence-operator/compare/v0.6.1...v0.7.0
[0.6.1]: https://github.com/giantswarm/silence-operator/compare/v0.6.0...v0.6.1
[0.6.0]: https://github.com/giantswarm/silence-operator/compare/v0.5.0...v0.6.0
[0.5.0]: https://github.com/giantswarm/silence-operator/compare/v0.4.0...v0.5.0
[0.4.0]: https://github.com/giantswarm/silence-operator/compare/v0.3.0...v0.4.0
[0.3.0]: https://github.com/giantswarm/silence-operator/compare/v0.2.2...v0.3.0
[0.2.2]: https://github.com/giantswarm/silence-operator/compare/v0.2.1...v0.2.2
[0.2.1]: https://github.com/giantswarm/silence-operator/compare/v0.2.0...v0.2.1
[0.2.0]: https://github.com/giantswarm/silence-operator/compare/v0.1.5...v0.2.0
[0.1.5]: https://github.com/giantswarm/silence-operator/compare/v0.1.4...v0.1.5
[0.1.4]: https://github.com/giantswarm/silence-operator/compare/v0.1.3...v0.1.4
[0.1.3]: https://github.com/giantswarm/silence-operator/compare/v0.1.2...v0.1.3
[0.1.2]: https://github.com/giantswarm/silence-operator/compare/v0.1.1...v0.1.2
[0.1.1]: https://github.com/giantswarm/silence-operator/compare/v0.1.0...v0.1.1
[0.1.0]: https://github.com/giantswarm/silence-operator/releases/tag/v0.1.0<|MERGE_RESOLUTION|>--- conflicted
+++ resolved
@@ -9,25 +9,15 @@
 
 ### Added
 
-- Add service layer for business logic separation and improved testability
-- Add `Client` interface for alertmanager operations to enable dependency injection
-- Add comprehensive test coverage for alertmanager and service components
-<<<<<<< HEAD
 - Add `observability.giantswarm.io/v1alpha2` API group with namespace-scoped Silence CRD.
-- Add `SilenceV2Reconciler` to handle v1alpha2 resources while maintaining backward compatibility with v1alpha1.
+  - Add `MatchType` enum using actual Alertmanager operator symbols (`=`, `!=`, `=~`, `!~`) replacing boolean fields for better usability.
+  - Add `SilenceV2Reconciler` to handle v1alpha2 resources while maintaining backward compatibility with v1alpha1.
+  - Add migration documentation for transitioning from v1alpha1 to v1alpha2.
+  - Add comprehensive validation to v1alpha2 SilenceMatcher fields with size limits and required field constraints.
 - Add enhanced printer columns for better `kubectl get silences` output.
-- Add migration documentation for transitioning from v1alpha1 to v1alpha2.
-- Add comprehensive validation to v1alpha2 SilenceMatcher fields with size limits and required field constraints.
-- Add `MatchType` enum using actual Alertmanager operator symbols (`=`, `!=`, `=~`, `!~`) replacing boolean fields for better usability.
-- Add shared `SilenceService` containing business logic agnostic to Kubernetes concepts.
-=======
->>>>>>> b2411e49
-
-### Changed
-
-- Refactor controller to use service layer pattern instead of direct alertmanager calls
-<<<<<<< HEAD
-- Service instantiation moved to `main.go` and injected into controllers via constructor dependency injection.
+
+### Changed
+
 - Improve code organization with clean separation between controller logic and business logic
 - New namespace-scoped silences should use `observability.giantswarm.io/v1alpha2` instead of `monitoring.giantswarm.io/v1alpha1`.
 - v1alpha2 removes deprecated `TargetTags` and `PostmortemURL` fields in favor of cleaner API design.
@@ -40,10 +30,7 @@
 - Cluster-scoped silences are deprecated in favor of namespace-scoped resources for better multi-tenancy.
 
 **Migration Note**: Existing v1alpha1 silences continue to work unchanged. See MIGRATION.md for guidance on migrating to v1alpha2.
-=======
-- Improve code organization with clean separation between controller logic and business logic
-- Update main application to use dependency injection pattern
->>>>>>> b2411e49
+early
 
 ## [0.16.1] - 2025-05-20
 
