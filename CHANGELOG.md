# Changelog

All notable changes to this project will be documented in this file.

The format is based on [Keep a Changelog](https://keepachangelog.com/en/1.0.0/),
and this project adheres to [Semantic Versioning](https://semver.org/spec/v2.0.0.html).

## [Unreleased]

### Added

- Add IssueURL field to Silence CRD.

### Changed

<<<<<<< HEAD
- Add `.svc` suffix to the alertmanager address to make silence operator work behind a corporate proxy.
=======
- Upgrade to go 1.19
>>>>>>> 8c58245f
- Bump github.com/spf13/cobra from 1.4.0 to 1.5.0.
- Bump sigs.k8s.io/controller-runtime from 0.12.2 to 0.12.3
- Bump alpine from 3.16.0 to 3.16.1
- Bump alpine from 3.16.1 to 3.16.2
- Bump github.com/prometheus/client_golang from 1.12.2 to 1.13.0
- Bump github.com/giantswarm/k8smetadata from 0.11.1 to 0.13.0
- Bump sigs.k8s.io/controller-runtime from 0.12.3 to 0.13.0
- Reconcile API if Silence CR gets updated
- Deprecate PostmortemURL field in favour of IssueURL.
- Make Silence Owner field a string instead of string pointer.

## [0.7.0] - 2022-06-13

### Added

- Support update of silences.

### Changed

- Dependencies updates, solves some of Nancy security alerts
- Set `startingDeadlineSeconds` to 240 seconds to ensure it is scheduled and to avoid `FailedNeedsStart` events. 

## [0.6.1] - 2022-04-12

### Added

- Push `silence-operator` to gcp-app-collection.

### Fixed

- Make optional fields really optional.

## [0.6.0] - 2022-04-12

### Added

- Add silence owner (GitHub username).
- Add postmortem URL.

## [0.5.0] - 2022-03-28

### Changed

- Wire to new alertmanager.

## [0.4.0] - 2021-11-29

### Changed

- Update `operatorkit` to v6.
- Update `k8sclient` to v6.
- Move Silence API from `apiextensions` to this repository.

## [0.3.0] - 2021-11-11

### Added

- Respect `giantswarm.io/keep: true` annotations on Silences when performing the initial cleanup

## [0.2.2] - 2021-08-13

### Changed

- Add support for the negative silence matchers.

## [0.2.1] - 2021-06-21

### Fixed

- Use `--depth=1` when cloning silences repository.

## [0.2.0] - 2021-05-25

### Changed

- Prepare helm values for configuration management.
- Update architect-orb to v3.0.0.

## [0.1.5] - 2021-03-30

### Changed

- Use `restartPolicy: OnFailure` for syncing silences cronjob.

## [0.1.4] - 2020-11-18

### Fixed

- Fix `create` event in silence controller.

## [0.1.3] - 2020-11-17

### Changed

- Run synchronization job every 5min.

## [0.1.2] - 2020-11-09

### Fixed

- Handle gracefully `Silence` CR deletion if Alertmanager alert doesn't exist.

## [0.1.1] - 2020-11-09

### Changed

- Deploy app into `monitoring` namespace.

## [0.1.0] - 2020-11-09

- Add `silence` controller.
- Add `sync` command.
- Push `silence-operator` to app-collections.

[Unreleased]: https://github.com/giantswarm/silence-operator/compare/v0.7.0...HEAD
[0.7.0]: https://github.com/giantswarm/silence-operator/compare/v0.6.1...v0.7.0
[0.6.1]: https://github.com/giantswarm/silence-operator/compare/v0.6.0...v0.6.1
[0.6.0]: https://github.com/giantswarm/silence-operator/compare/v0.5.0...v0.6.0
[0.5.0]: https://github.com/giantswarm/silence-operator/compare/v0.4.0...v0.5.0
[0.4.0]: https://github.com/giantswarm/silence-operator/compare/v0.3.0...v0.4.0
[0.3.0]: https://github.com/giantswarm/silence-operator/compare/v0.2.2...v0.3.0
[0.2.2]: https://github.com/giantswarm/silence-operator/compare/v0.2.1...v0.2.2
[0.2.1]: https://github.com/giantswarm/silence-operator/compare/v0.2.0...v0.2.1
[0.2.0]: https://github.com/giantswarm/silence-operator/compare/v0.1.5...v0.2.0
[0.1.5]: https://github.com/giantswarm/silence-operator/compare/v0.1.4...v0.1.5
[0.1.4]: https://github.com/giantswarm/silence-operator/compare/v0.1.3...v0.1.4
[0.1.3]: https://github.com/giantswarm/silence-operator/compare/v0.1.2...v0.1.3
[0.1.2]: https://github.com/giantswarm/silence-operator/compare/v0.1.1...v0.1.2
[0.1.1]: https://github.com/giantswarm/silence-operator/compare/v0.1.0...v0.1.1
[0.1.0]: https://github.com/giantswarm/silence-operator/releases/tag/v0.1.0<|MERGE_RESOLUTION|>--- conflicted
+++ resolved
@@ -13,11 +13,8 @@
 
 ### Changed
 
-<<<<<<< HEAD
 - Add `.svc` suffix to the alertmanager address to make silence operator work behind a corporate proxy.
-=======
 - Upgrade to go 1.19
->>>>>>> 8c58245f
 - Bump github.com/spf13/cobra from 1.4.0 to 1.5.0.
 - Bump sigs.k8s.io/controller-runtime from 0.12.2 to 0.12.3
 - Bump alpine from 3.16.0 to 3.16.1
