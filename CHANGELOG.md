--- conflicted
+++ resolved
@@ -25,11 +25,8 @@
 - Reconcile API if Silence CR gets updated
 - Deprecate PostmortemURL field in favour of IssueURL.
 - Make Silence Owner field a string instead of string pointer.
-<<<<<<< HEAD
 - Bump golang.org/x/text from v0.3.7 to v0.3.8
-=======
 - Bump github.com/nats-io/nats-server from v2.5.0 to v2.9.3
->>>>>>> e7fe5797
 
 ## [0.7.0] - 2022-06-13
 
