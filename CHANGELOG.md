--- conflicted
+++ resolved
@@ -6,6 +6,10 @@
 and this project adheres to [Semantic Versioning](https://semver.org/spec/v2.0.0.html).
 
 ## [Unreleased]
+
+### Changed
+
+- Support watching specific namespaces
 
 ## [0.9.0] - 2023-05-22
 
@@ -61,15 +65,11 @@
 - Bump github.com/prometheus/client_golang from 1.13.1 to 1.14.0
 - Bump github.com/giantswarm/k8smetadata from 0.11.1 to 0.13.0
 - Reconcile API if Silence CR gets updated
-<<<<<<< HEAD
-- Support watching specific namespaces
-=======
 - Deprecate PostmortemURL field in favour of IssueURL.
 - Make Silence Owner field a string instead of string pointer.
 - Bump golang.org/x/text from v0.3.7 to v0.3.8
 - Bump github.com/nats-io/nats-server from v2.5.0 to v2.9.3
 - Bump github.com/getsentry/sentry-go from v0.11.0 to v0.14.0
->>>>>>> 32bd1c47
 
 ## [0.7.0] - 2022-06-13
 
