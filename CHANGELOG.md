--- conflicted
+++ resolved
@@ -9,11 +9,8 @@
 
 ### Fixed
 
-<<<<<<< HEAD
 - Replace Alertmanager RoundTripper with custom NewRequest.
-=======
 - Fix CVE-2024-45338 by updating golang.org/x/net to v0.33.0
->>>>>>> c11eed87
 
 ## [0.12.0] - 2024-11-05
 
