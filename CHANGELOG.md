# Changelog

All notable changes to this project will be documented in this file.

The format is based on [Keep a Changelog](https://keepachangelog.com/en/1.0.0/),
and this project adheres to [Semantic Versioning](https://semver.org/spec/v2.0.0.html).

## [Unreleased]

### Added

<<<<<<< HEAD
- Allow filtering of `Silence` custom resources based on a label selector. The operator will only process `Silence` CRs that match the selector provided via the `--silence-selector` command-line flag or the `silenceSelector` Helm chart value. If no selector is provided, all `Silence` CRs are processed.
=======
- Add `observability.giantswarm.io/v1alpha2` API group with namespace-scoped Silence CRD.
- Add `SilenceV2Reconciler` to handle v1alpha2 resources while maintaining backward compatibility with v1alpha1.
- Add enhanced printer columns for better `kubectl get silences` output.
- Add migration documentation for transitioning from v1alpha1 to v1alpha2.

### Changed

- New namespace-scoped silences should use `observability.giantswarm.io/v1alpha2` instead of `monitoring.giantswarm.io/v1alpha1`.
- v1alpha2 removes deprecated `TargetTags` and `PostmortemURL` fields in favor of cleaner API design.

### Deprecated

- The `monitoring.giantswarm.io/v1alpha1` API remains supported but is considered legacy. New deployments should use v1alpha2.
- Cluster-scoped silences are deprecated in favor of namespace-scoped resources for better multi-tenancy.

**Migration Note**: Existing v1alpha1 silences continue to work unchanged. See MIGRATION.md for guidance on migrating to v1alpha2.
>>>>>>> c17ef20b

## [0.16.1] - 2025-05-20

- Remove duplicate container `securityContext` from the Helm chart deployment template.

## [0.16.0] - 2025-05-20

### Added

- Helm chart now supports conditional installation of the Silence CRD via the `crds.install` value. The CRD is templated and installed by default, but you can disable it by setting `crds.install` to `false`.

## [0.15.0] - 2025-05-14

### Added

- Migrate from Giant Swarm deprecated operatorkit framework to kube-builder.
- Add CiliumNetworkPolicy support.

### Changed

- Migrate from Giant Swarm deprecated `operatorkit` framework to `kube-builder`. This change introduces a few **breaking changes**:
  - Operator configuration has been moved from a configmap to command-line arguments. **This does not affect helm chart users**
  - The operator needs new rbac capabilities to be able manage `leases` and to create `events`
  - http port has been changed from 8000 to 8080.
  - Finalizers set on silences have been changed from `operatorkit.giantswarm.io/silence-operator-silence-controller` to `monitoring.giantswarm.io/silence-protection`
- **helm** `.registry.domain` has been renamed to `image.registry` (**breaking change**)
- **helm** deprecated PodSecurityPolicy has been removed (**breaking change** with kubernetes < 1.25)
- Use `app-build-suite` to build the operator.
- Changed container image from alpine to a non-root distroless image.

### Fixed

- Fixed the linting errors from golangci-lint v2.

### Removed

- Remove the unnecessary sync job to rely on GitOps. **Breaking change**: this means that you should now use your favorite GitOps tool (flux, ArgoCD) to deploy silences on your clusters.
- Removed Giant Swarm legacy `microerrors` package for error handling

## [0.14.1] - 2025-04-23

### Changed

- Bump dependencies and add an example CR for documentation purposes.

## [0.14.0] - 2025-03-31

### Changed

- Make the Silence `isRegex` field optional.

## [0.13.0] - 2025-03-13

- Added option to use Service Account token to be used of Alertmanager authentication.

### Fixed

- Replace Alertmanager RoundTripper with custom NewRequest.
- Fix CVE-2024-45338 by updating golang.org/x/net to v0.33.0

## [0.12.0] - 2024-11-05

### Added

- Add multi-tenancy support via a header for mimir support.
- Allow setting alertmanager url through helm values.

### Changed

- Change CronJob ImagePullPolicy from Always to IfNotPresent to reduce image network traffic.

## [0.11.2] - 2023-12-06

### Changed

- Configure gsoci.azurecr.io as the registry to use by default

## [0.11.1] - 2023-10-12

### Fixed

- Fix real issues and remove policy exception.

## [0.11.0] - 2023-10-02

### Changed

- Add condition for PSP installation in helm chart.
- Add KyvernoPolicyException for sync job.

## [0.10.3] - 2023-08-29

### Fixed

- Support isEqual field on silences.

## [0.10.2] - 2023-08-04

### Fixed

- Fix start and end dates based on the creationTimestamp provided in the SilenceCR.

## [0.10.1] - 2023-07-13

### Added

- Use `securityContext` values inside CronJob template.

### Fixed

- Fix ignored error on accessing the silences.

## [0.10.0] - 2023-06-27

### Added

- Add Kyverno Policy Exceptions.

## [0.9.1] - 2023-05-25

### Added

- Add pod monitor for monitoring purposes.

## [0.9.0] - 2023-05-22

### Added

- Added the use of runtime/default seccomp profile.

### Changed

- updated giantswarm/k8sclient from v6.1.0 to v7.0.1
- updated giantswarm/operatorkit from v6.1.0 to v8.0.0
- Updated sigs.k8s.io/controller-tools from v0.7.0 to v0.11.3
- Updated github.com/spf13/cobra from v1.6.1 to v1.7.0

### Removed

- Stop pushing to `openstack-app-collection`.

## [0.8.0] - 2022-11-08

### Changed

- Set Silence expiry date using value from valid-until label
- Update alpine Docker tag from v3.17.1 to v3.17.2

### Added

- Make Helm chart CronJob optional
- Make Helm chart AlertManager address configurable
- Make target tags field optional for when sync is disabled
- Only install Helm chart sync secret when sync is enabled
- Only install PodSecurityPolicy on supported Kubernetes versions
- Make Helm chart RBAC deployment optional
- Added the use of runtime/default seccomp profile.

## [0.8.0] - 2022-11-08

### Added

- Add IssueURL field to Silence CRD.

### Changed

- Add `.svc` suffix to the alertmanager address to make silence operator work behind a corporate proxy.
- Upgrade to go 1.19
- Bump github.com/spf13/cobra from 1.4.0 to 1.5.0.
- Bump github.com/spf13/cobra from 1.6.0 to 1.6.1
- Bump sigs.k8s.io/controller-runtime from 0.12.2 to 0.12.3
- Bump sigs.k8s.io/controller-runtime from 0.12.3 to 0.13.0
- Bump sigs.k8s.io/controller-runtime from 0.13.0 to 0.13.1
- Bump alpine from 3.16.0 to 3.17.1
- Bump github.com/prometheus/client_golang from 1.12.2 to 1.13.0
- Bump github.com/prometheus/client_golang from 1.13.1 to 1.14.0
- Bump github.com/giantswarm/k8smetadata from 0.11.1 to 0.13.0
- Reconcile API if Silence CR gets updated
- Deprecate PostmortemURL field in favour of IssueURL.
- Make Silence Owner field a string instead of string pointer.
- Bump golang.org/x/text from v0.3.7 to v0.3.8
- Bump github.com/nats-io/nats-server from v2.5.0 to v2.9.3
- Bump github.com/getsentry/sentry-go from v0.11.0 to v0.14.0

## [0.7.0] - 2022-06-13

### Added

- Support update of silences.

### Changed

- Dependencies updates, solves some of Nancy security alerts
- Set `startingDeadlineSeconds` to 240 seconds to ensure it is scheduled and to avoid `FailedNeedsStart` events.

## [0.6.1] - 2022-04-12

### Added

- Push `silence-operator` to gcp-app-collection.

### Fixed

- Make optional fields really optional.

## [0.6.0] - 2022-04-12

### Added

- Add silence owner (GitHub username).
- Add postmortem URL.

## [0.5.0] - 2022-03-28

### Changed

- Wire to new alertmanager.

## [0.4.0] - 2021-11-29

### Changed

- Update `operatorkit` to v6.
- Update `k8sclient` to v6.
- Move Silence API from `apiextensions` to this repository.

## [0.3.0] - 2021-11-11

### Added

- Respect `giantswarm.io/keep: true` annotations on Silences when performing the initial cleanup

## [0.2.2] - 2021-08-13

### Changed

- Add support for the negative silence matchers.

## [0.2.1] - 2021-06-21

### Fixed

- Use `--depth=1` when cloning silences repository.

## [0.2.0] - 2021-05-25

### Changed

- Prepare helm values for configuration management.
- Update architect-orb to v3.0.0.

## [0.1.5] - 2021-03-30

### Changed

- Use `restartPolicy: OnFailure` for syncing silences cronjob.

## [0.1.4] - 2020-11-18

### Fixed

- Fix `create` event in silence controller.

## [0.1.3] - 2020-11-17

### Changed

- Run synchronization job every 5min.

## [0.1.2] - 2020-11-09

### Fixed

- Handle gracefully `Silence` CR deletion if Alertmanager alert doesn't exist.

## [0.1.1] - 2020-11-09

### Changed

- Deploy app into `monitoring` namespace.

## [0.1.0] - 2020-11-09

- Add `silence` controller.
- Add `sync` command.
- Push `silence-operator` to app-collections.

[Unreleased]: https://github.com/giantswarm/silence-operator/compare/v0.16.1...HEAD
[0.16.1]: https://github.com/giantswarm/silence-operator/compare/v0.16.0...v0.16.1
[0.16.0]: https://github.com/giantswarm/silence-operator/compare/v0.15.0...v0.16.0
[0.15.0]: https://github.com/giantswarm/silence-operator/compare/v0.14.1...v0.15.0
[0.14.1]: https://github.com/giantswarm/silence-operator/compare/v0.14.0...v0.14.1
[0.14.0]: https://github.com/giantswarm/silence-operator/compare/v0.13.0...v0.14.0
[0.13.0]: https://github.com/giantswarm/silence-operator/compare/v0.12.0...v0.13.0
[0.12.0]: https://github.com/giantswarm/silence-operator/compare/v0.11.2...v0.12.0
[0.11.2]: https://github.com/giantswarm/silence-operator/compare/v0.11.1...v0.11.2
[0.11.1]: https://github.com/giantswarm/silence-operator/compare/v0.11.0...v0.11.1
[0.11.0]: https://github.com/giantswarm/silence-operator/compare/v0.10.3...v0.11.0
[0.10.3]: https://github.com/giantswarm/silence-operator/compare/v0.10.2...v0.10.3
[0.10.2]: https://github.com/giantswarm/silence-operator/compare/v0.10.1...v0.10.2
[0.10.1]: https://github.com/giantswarm/silence-operator/compare/v0.10.0...v0.10.1
[0.10.0]: https://github.com/giantswarm/silence-operator/compare/v0.9.1...v0.10.0
[0.9.1]: https://github.com/giantswarm/silence-operator/compare/v0.9.0...v0.9.1
[0.9.0]: https://github.com/giantswarm/silence-operator/compare/v0.8.0...v0.9.0
[0.8.0]: https://github.com/giantswarm/silence-operator/compare/v0.7.0...v0.8.0
[0.7.0]: https://github.com/giantswarm/silence-operator/compare/v0.6.1...v0.7.0
[0.6.1]: https://github.com/giantswarm/silence-operator/compare/v0.6.0...v0.6.1
[0.6.0]: https://github.com/giantswarm/silence-operator/compare/v0.5.0...v0.6.0
[0.5.0]: https://github.com/giantswarm/silence-operator/compare/v0.4.0...v0.5.0
[0.4.0]: https://github.com/giantswarm/silence-operator/compare/v0.3.0...v0.4.0
[0.3.0]: https://github.com/giantswarm/silence-operator/compare/v0.2.2...v0.3.0
[0.2.2]: https://github.com/giantswarm/silence-operator/compare/v0.2.1...v0.2.2
[0.2.1]: https://github.com/giantswarm/silence-operator/compare/v0.2.0...v0.2.1
[0.2.0]: https://github.com/giantswarm/silence-operator/compare/v0.1.5...v0.2.0
[0.1.5]: https://github.com/giantswarm/silence-operator/compare/v0.1.4...v0.1.5
[0.1.4]: https://github.com/giantswarm/silence-operator/compare/v0.1.3...v0.1.4
[0.1.3]: https://github.com/giantswarm/silence-operator/compare/v0.1.2...v0.1.3
[0.1.2]: https://github.com/giantswarm/silence-operator/compare/v0.1.1...v0.1.2
[0.1.1]: https://github.com/giantswarm/silence-operator/compare/v0.1.0...v0.1.1
[0.1.0]: https://github.com/giantswarm/silence-operator/releases/tag/v0.1.0<|MERGE_RESOLUTION|>--- conflicted
+++ resolved
@@ -9,9 +9,7 @@
 
 ### Added
 
-<<<<<<< HEAD
 - Allow filtering of `Silence` custom resources based on a label selector. The operator will only process `Silence` CRs that match the selector provided via the `--silence-selector` command-line flag or the `silenceSelector` Helm chart value. If no selector is provided, all `Silence` CRs are processed.
-=======
 - Add `observability.giantswarm.io/v1alpha2` API group with namespace-scoped Silence CRD.
 - Add `SilenceV2Reconciler` to handle v1alpha2 resources while maintaining backward compatibility with v1alpha1.
 - Add enhanced printer columns for better `kubectl get silences` output.
@@ -28,7 +26,6 @@
 - Cluster-scoped silences are deprecated in favor of namespace-scoped resources for better multi-tenancy.
 
 **Migration Note**: Existing v1alpha1 silences continue to work unchanged. See MIGRATION.md for guidance on migrating to v1alpha2.
->>>>>>> c17ef20b
 
 ## [0.16.1] - 2025-05-20
 
