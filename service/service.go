// Package service implements business logic to create Kubernetes resources
// against the Kubernetes API.
package service

import (
	"context"
	"sync"

	"github.com/giantswarm/k8sclient/v7/pkg/k8sclient"
	"github.com/giantswarm/k8sclient/v7/pkg/k8srestconfig"
	"github.com/giantswarm/microendpoint/service/version"
	"github.com/giantswarm/microerror"
	"github.com/giantswarm/micrologger"
	"github.com/spf13/viper"
	"k8s.io/client-go/rest"

	"github.com/giantswarm/silence-operator/api/v1alpha1"
	"github.com/giantswarm/silence-operator/flag"
	"github.com/giantswarm/silence-operator/pkg/project"
	"github.com/giantswarm/silence-operator/service/collector"
	"github.com/giantswarm/silence-operator/service/controller"
)

// Config represents the configuration used to create a new service.
type Config struct {
	Logger micrologger.Logger

	Flag  *flag.Flag
	Viper *viper.Viper
}

type Service struct {
	Version *version.Service

	bootOnce          sync.Once
	silenceController *controller.Silence
	operatorCollector *collector.Set
}

// New creates a new configured service object.
func New(config Config) (*Service, error) {
	var serviceAddress string
	// Settings.
	if config.Flag == nil {
		return nil, microerror.Maskf(invalidConfigError, "config.Flag must not be empty")
	}
	if config.Viper == nil {
		return nil, microerror.Maskf(invalidConfigError, "config.Viper must not be empty")
	}
	if config.Flag.Service.Kubernetes.KubeConfig == "" {
		serviceAddress = config.Viper.GetString(config.Flag.Service.Kubernetes.Address)
	} else {
		serviceAddress = ""
	}

	// Dependencies.
	if config.Logger == nil {
		return nil, microerror.Maskf(invalidConfigError, "logger must not be empty")
	}

	var err error

	var restConfig *rest.Config
	{
		c := k8srestconfig.Config{
			Logger: config.Logger,

			Address:    serviceAddress,
			InCluster:  config.Viper.GetBool(config.Flag.Service.Kubernetes.InCluster),
			KubeConfig: config.Viper.GetString(config.Flag.Service.Kubernetes.KubeConfig),
			TLS: k8srestconfig.ConfigTLS{
				CAFile:  config.Viper.GetString(config.Flag.Service.Kubernetes.TLS.CAFile),
				CrtFile: config.Viper.GetString(config.Flag.Service.Kubernetes.TLS.CrtFile),
				KeyFile: config.Viper.GetString(config.Flag.Service.Kubernetes.TLS.KeyFile),
			},
		}

		restConfig, err = k8srestconfig.New(c)
		if err != nil {
			return nil, microerror.Mask(err)
		}
	}

	var k8sClient k8sclient.Interface
	{
		c := k8sclient.ClientsConfig{
			Logger: config.Logger,
			SchemeBuilder: k8sclient.SchemeBuilder{
				v1alpha1.AddToScheme,
			},
			RestConfig: restConfig,
		}

		k8sClient, err = k8sclient.NewClients(c)
		if err != nil {
			return nil, microerror.Mask(err)
		}
	}

	var silenceController *controller.Silence
	{

		c := controller.SilenceConfig{
			K8sClient: k8sClient,
			Logger:    config.Logger,

<<<<<<< HEAD
			AlertManagerAddress:        config.Viper.GetString(config.Flag.Service.AlertManager.Address),
			AlertManagerAuthentication: config.Viper.GetBool(config.Flag.Service.AlertManager.Authentication),
=======
			AlertManagerAddress: config.Viper.GetString(config.Flag.Service.AlertManager.Address),
			AlertManagerTenant:  config.Viper.GetString(config.Flag.Service.AlertManager.TenantId),
>>>>>>> d2eedd69
		}

		silenceController, err = controller.NewSilence(c)
		if err != nil {
			return nil, microerror.Mask(err)
		}
	}

	var operatorCollector *collector.Set
	{
		c := collector.SetConfig{
			K8sClient: k8sClient.K8sClient(),
			Logger:    config.Logger,
		}

		operatorCollector, err = collector.NewSet(c)
		if err != nil {
			return nil, microerror.Mask(err)
		}
	}

	var versionService *version.Service
	{
		c := version.Config{
			Description: project.Description(),
			GitCommit:   project.GitSHA(),
			Name:        project.Name(),
			Source:      project.Source(),
			Version:     project.Version(),
		}

		versionService, err = version.New(c)
		if err != nil {
			return nil, microerror.Mask(err)
		}
	}

	s := &Service{
		Version: versionService,

		bootOnce:          sync.Once{},
		silenceController: silenceController,
		operatorCollector: operatorCollector,
	}

	return s, nil
}

func (s *Service) Boot(ctx context.Context) {
	s.bootOnce.Do(func() {
		go s.operatorCollector.Boot(ctx) // nolint:errcheck

		go s.silenceController.Boot(ctx)
	})
}<|MERGE_RESOLUTION|>--- conflicted
+++ resolved
@@ -104,13 +104,9 @@
 			K8sClient: k8sClient,
 			Logger:    config.Logger,
 
-<<<<<<< HEAD
 			AlertManagerAddress:        config.Viper.GetString(config.Flag.Service.AlertManager.Address),
 			AlertManagerAuthentication: config.Viper.GetBool(config.Flag.Service.AlertManager.Authentication),
-=======
-			AlertManagerAddress: config.Viper.GetString(config.Flag.Service.AlertManager.Address),
-			AlertManagerTenant:  config.Viper.GetString(config.Flag.Service.AlertManager.TenantId),
->>>>>>> d2eedd69
+			AlertManagerTenant:         config.Viper.GetString(config.Flag.Service.AlertManager.TenantId),
 		}
 
 		silenceController, err = controller.NewSilence(c)
