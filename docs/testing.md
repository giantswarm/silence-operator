# Testing Guide for Silence Operator

This document explains the testing infrastructure and practices for the Silence Operator project.

## Overview

The Silence Operator uses a comprehensive testing strategy that includes unit tests, integration tests, and end-to-end tests. The testing infrastructure is built on top of Kubebuilder's testing framework with enhancements for better developer experience.

## Testing Infrastructure

### Automatic Binary Detection

The test suite automatically detects and sets up the required Kubernetes testing binaries without requiring manual `KUBEBUILDER_ASSETS` configuration:

```go
func getKubeBuilderAssets() string {
    // Automatically detects k8s binaries in bin/k8s/ directory
    // Falls back to environment variable if needed
}
```

### Mock Alertmanager

The project includes a sophisticated mock Alertmanager HTTP server for testing:

- **File**: `internal/controller/testutils/mock_alertmanager.go`
- **Features**: 
  - Full CRUD operations for silences
  - Realistic HTTP responses
  - Configurable behavior for error scenarios
  - Thread-safe operation

### Test Environment Setup

The test suite automatically:
1. Detects available Kubernetes binaries
2. Starts etcd and kube-apiserver
3. Registers Custom Resource Definitions
4. Sets up test manager and controllers
5. Provides cleanup mechanisms

## Running Tests

### Prerequisites

Install required testing tools:
```bash
make install-tools
```

This installs:
- `ginkgo` - BDD testing framework
- `setup-envtest` - Kubernetes testing environment
- `golangci-lint` - Code quality checks
- `controller-gen` - Code generation

### Available Test Targets

#### Basic Test Commands

```bash
# Run all tests
make test
```

#### Enhanced Test Commands

```bash
# Run tests with verbose output 
make test GINKGO_ARGS="-v"

# Run tests without parallelism
make test GINKGO_ARGS="-p=false"

# Run specific test with focus
make test GINKGO_ARGS="-focus='Silence Controller'"

# Skip specific tests
make test GINKGO_ARGS="-skip='Should fail'"
```
### Test Configuration

#### Environment Variables

- `KUBEBUILDER_ASSETS` - Path to Kubernetes testing binaries (auto-detected if not set)
- `ENVTEST_K8S_VERSION` - Kubernetes version for envtest (defaults to k8s.io/api module version)

#### Test Flags

```bash
# Run specific test suites using Ginkgo args
make test GINKGO_ARGS="-focus='Controller'"

# Skip certain tests
make test GINKGO_ARGS="-skip='Integration'"

# Set Kubernetes version for envtest
make test ENVTEST_K8S_VERSION="1.29"
```

## Writing Tests

### Controller Tests Example

```go
var _ = Describe("Silence Controller", func() {
    var (
        ctx           context.Context
        cancel        context.CancelFunc
<<<<<<< HEAD
        mockServer    *testutils.MockAlertManagerServer
=======
        mockAM        *testutils.MockAlertmanager
>>>>>>> fa3d1261
        reconciler    *SilenceReconciler
    )

    BeforeEach(func() {
        ctx, cancel = context.WithCancel(context.Background())
        
<<<<<<< HEAD
        // Setup mock AlertManager server
        mockServer = testutils.NewMockAlertManagerServer()
        alertManager, err := mockServer.GetAlertManager()
        Expect(err).NotTo(HaveOccurred())
        
        // Create shared service with mock AlertManager
        silenceService := service.NewSilenceService(alertManager)
        
        // Create reconciler with dependency injection
        reconciler = NewSilenceReconciler(
            k8sClient,
            k8sClient.Scheme(),
            alertManager,
            silenceService,
        )
=======
        // Setup mock Alertmanager
        mockAM = testutils.NewMockAlertmanager()
        mockAM.Start()
        
        // Create reconciler with mock
        reconciler = &SilenceReconciler{
            Client:            k8sClient,
            Scheme:            k8sManager.GetScheme(),
            AlertmanagerURL:   mockAM.URL,
        }
>>>>>>> fa3d1261
    })

    AfterEach(func() {
        if mockServer != nil {
            mockServer.Close()
        }
        cancel()
    })

    Context("When creating a Silence", func() {
        It("Should create silence in Alertmanager", func() {
            // Test implementation
        })
    })
})
```

<<<<<<< HEAD
### Service Layer Testing

The refactored architecture enables easier testing of business logic:

```go
// Test the service layer directly
func TestSilenceService_CreateOrUpdateSilence(t *testing.T) {
    // Setup mock AlertManager client
    mockClient := &MockAlertManagerClient{}
    service := NewSilenceService(mockClient)
    
    // Test business logic without Kubernetes dependencies
    err := service.CreateOrUpdateSilence(ctx, "test-comment", silence)
    assert.NoError(t, err)
    
    // Verify expected AlertManager operations
    mockClient.AssertCreateSilenceCalled(t, silence)
}
```

### Mock AlertManager Usage
=======
### Mock Alertmanager Usage
>>>>>>> fa3d1261

```go
// Create and start mock
mockAM := testutils.NewMockAlertmanager()
mockAM.Start()
defer mockAM.Stop()

// Configure responses
mockAM.SetResponse("/api/v2/silences", http.StatusOK, silenceList)

// Verify calls
Expect(mockAM.GetRequestCount("POST", "/api/v2/silences")).To(Equal(1))
```

## Coverage Reporting

### Coverage Collection

The project uses enhanced coverage collection that:
- Combines coverage from multiple test runs
- Excludes generated code from coverage calculations
- Provides detailed per-package breakdown
- Generates HTML reports for visualization

### Coverage Analysis

The test target automatically generates coverage information with Ginkgo:

```bash
# Run tests (includes coverage)
make test

# Generate HTML coverage report
go tool cover -html=coverprofile.out -o coverage.html

# View coverage summary
go tool cover -func=coverprofile.out
```

### Coverage Output

Coverage reports are saved to:
- `coverprofile.out` - Default coverage profile from Ginkgo via make test
- `coverage.html` - HTML visualization (if generated manually)

## Debugging Tests

### Verbose Output

```bash
# Show detailed Ginkgo output
make test GINKGO_ARGS="-v --trace"
```

### Test Environment Debugging

```bash
# Check tool versions  
./bin/setup-envtest version
./bin/ginkgo version
./bin/golangci-lint version

# Check envtest binary availability
./bin/setup-envtest list

# Verify tools are installed
make install-tools
```

### Common Issues

1. **Missing Kubernetes Binaries**
   ```bash
   # Solution: Install envtest binaries
   make setup-envtest
   ```

2. **CRD Registration Failures**
   ```bash
   # Solution: Regenerate CRDs
   make generate-crds
   ```

3. **Test Timeouts**
   ```bash
   # Solution: Increase timeout with Ginkgo args
   make test GINKGO_ARGS="-timeout=15m"
   ```

## Continuous Integration

### GitHub Actions Integration

The testing infrastructure integrates with GitHub Actions for:
- Automated test execution on PR creation
- Coverage reporting with trend analysis
- Compatibility testing across Kubernetes versions
- Security scanning with integrated results

### Quality Gates

Tests must pass the following quality gates:
- All unit and integration tests passing
- Minimum 40% code coverage
- No critical linting violations
- All generated code up to date
- Security scan with no high-severity issues

## Best Practices

### Test Organization

1. **Use descriptive test names** that explain the scenario being tested
2. **Group related tests** using Ginkgo's `Context` and `Describe` blocks
3. **Setup and cleanup** properly in `BeforeEach`/`AfterEach` hooks
4. **Use table-driven tests** for testing multiple scenarios

### Mocking Strategy

1. **Mock external dependencies** like Alertmanager API calls
2. **Use real Kubernetes API** for testing controller logic
3. **Prefer HTTP mocks** over interface mocks for external services
4. **Make mocks configurable** for different test scenarios

### Coverage Guidelines

1. **Aim for >40% overall coverage** with focus on critical paths
2. **Exclude generated code** from coverage calculations
3. **Test error paths** and edge cases
4. **Document untested code** with justification

### Performance Considerations

1. **Use parallel test execution** where safe
2. **Minimize test environment setup** time
3. **Share test fixtures** when possible
4. **Clean up resources** to prevent test interference

## Tools and Dependencies

### Core Testing Tools

- **Ginkgo**: BDD testing framework for readable tests
- **Gomega**: Assertion library with fluent interface
- **envtest**: Kubernetes API server for integration testing
- **controller-runtime**: Testing utilities for controllers

### Code Quality Tools

- **golangci-lint**: Comprehensive Go linting
- **gosec**: Security vulnerability scanning
- **gocyclo**: Cyclomatic complexity analysis
- **staticcheck**: Advanced static analysis

### Coverage Tools

- **go tool cover**: Built-in coverage analysis
- **gocov**: Enhanced coverage reporting
- **gocov-html**: HTML coverage visualization

## Troubleshooting

### Common Test Failures

1. **"no matches for kind" errors**: CRDs not properly registered
2. **"connection refused" errors**: envtest not started correctly
3. **"timeout" errors**: Tests taking too long, increase timeout
4. **"resource not found" errors**: Missing RBAC permissions in test

### Debug Commands

```bash
# Check envtest binary availability
./bin/setup-envtest list

# Verify CRD installation
kubectl get crd --context=envtest

# Check controller logs in tests
make test GINKGO_ARGS="-v" 2>&1 | grep "controller"
```

For more specific troubleshooting, refer to the individual test files and the Kubebuilder documentation.<|MERGE_RESOLUTION|>--- conflicted
+++ resolved
@@ -107,34 +107,13 @@
     var (
         ctx           context.Context
         cancel        context.CancelFunc
-<<<<<<< HEAD
-        mockServer    *testutils.MockAlertManagerServer
-=======
         mockAM        *testutils.MockAlertmanager
->>>>>>> fa3d1261
         reconciler    *SilenceReconciler
     )
 
     BeforeEach(func() {
         ctx, cancel = context.WithCancel(context.Background())
         
-<<<<<<< HEAD
-        // Setup mock AlertManager server
-        mockServer = testutils.NewMockAlertManagerServer()
-        alertManager, err := mockServer.GetAlertManager()
-        Expect(err).NotTo(HaveOccurred())
-        
-        // Create shared service with mock AlertManager
-        silenceService := service.NewSilenceService(alertManager)
-        
-        // Create reconciler with dependency injection
-        reconciler = NewSilenceReconciler(
-            k8sClient,
-            k8sClient.Scheme(),
-            alertManager,
-            silenceService,
-        )
-=======
         // Setup mock Alertmanager
         mockAM = testutils.NewMockAlertmanager()
         mockAM.Start()
@@ -145,7 +124,6 @@
             Scheme:            k8sManager.GetScheme(),
             AlertmanagerURL:   mockAM.URL,
         }
->>>>>>> fa3d1261
     })
 
     AfterEach(func() {
@@ -163,7 +141,6 @@
 })
 ```
 
-<<<<<<< HEAD
 ### Service Layer Testing
 
 The refactored architecture enables easier testing of business logic:
@@ -184,10 +161,7 @@
 }
 ```
 
-### Mock AlertManager Usage
-=======
 ### Mock Alertmanager Usage
->>>>>>> fa3d1261
 
 ```go
 // Create and start mock
