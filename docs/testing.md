--- conflicted
+++ resolved
@@ -76,20 +76,7 @@
 $(GINKGO) -v ./...
 
 # Skip specific tests
-<<<<<<< HEAD
-make test GINKGO_ARGS="-skip='Should fail'"
-
-# Run V2 controller tests specifically
-make test GINKGO_ARGS="-focus='SilenceV2 Controller'"
-
-# Run config package tests
-go test ./pkg/config/ -v
-
-# Run all controller tests
-KUBEBUILDER_ASSETS="$(./bin/setup-envtest use 1.31.0 -p path)" ./bin/ginkgo run -v ./internal/controller/
-=======
 $(GINKGO) -skip='Should fail' ./...
->>>>>>> ffcdbc8e
 ```
 ### Test Configuration
 
@@ -116,52 +103,11 @@
 
 ## Writing Tests
 
-### Controller Tests
-
-The project includes comprehensive tests for both API versions:
-
-#### V1 Controller Tests (`silence_controller_test.go`)
-Tests for the `monitoring.giantswarm.io/v1alpha1` API:
-- Basic reconciliation functionality
-- Resource creation and cleanup
-- AlertManager integration
-
-#### V2 Controller Tests (`silence_v2_controller_test.go`)
-Tests for the `observability.giantswarm.io/v1alpha2` API:
-- Basic reconciliation functionality
-- Finalizer handling and deletion
-- API conversion between v1alpha2 and v1alpha1
-- Enhanced error handling
+### Controller Tests Example
 
 The silence-operator includes comprehensive test suites for both API versions:
 
 ```go
-<<<<<<< HEAD
-var _ = Describe("SilenceV2 Controller", func() {
-    Context("When reconciling a resource", func() {
-        var mockServer *testutils.MockAlertManagerServer
-        var mockAlertManager *alertmanager.AlertManager
-
-        BeforeEach(func() {
-            // Set up mock AlertManager server
-            mockServer = testutils.NewMockAlertManagerServer()
-            mockAlertManager, err = mockServer.GetAlertManager()
-            Expect(err).NotTo(HaveOccurred())
-        })
-
-        AfterEach(func() {
-            if mockServer != nil {
-                mockServer.Close()
-            }
-        })
-
-        It("should successfully reconcile the resource", func() {
-            controllerReconciler := &SilenceV2Reconciler{
-                Client:       k8sClient,
-                Scheme:       k8sClient.Scheme(),
-                Alertmanager: mockAlertManager,
-            }
-=======
 var _ = Describe("Silence Controller", func() {
     var (
         mockServer       *testutils.MockAlertmanagerServer
@@ -196,16 +142,7 @@
 
     Context("When creating a Silence", func() {
         It("Should create silence in Alertmanager", func() {
->>>>>>> ffcdbc8e
             // Test implementation
-        })
-
-        It("should handle deletion with finalizer", func() {
-            // Tests finalizer addition and removal during resource deletion
-        })
-
-        It("should convert v1alpha2 to v1alpha1 format correctly", func() {
-            // Tests API conversion functionality
         })
     })
 })
@@ -270,52 +207,7 @@
 }
 ```
 
-<<<<<<< HEAD
-### Config Package Tests
-
-The `pkg/config` package includes comprehensive tests for configuration parsing:
-
-```go
-func TestParseSilenceSelector(t *testing.T) {
-    tests := []struct {
-        name           string
-        silenceSelector string
-        expectError    bool
-        expectNil      bool
-    }{
-        {"empty selector returns nil", "", false, true},
-        {"valid single label selector", "app=nginx", false, false},
-        {"valid multiple label selector", "app=nginx,env=prod", false, false},
-        {"invalid selector returns error", "invalid=", true, false},
-    }
-    // Test implementation covers various selector scenarios
-}
-```
-
-Coverage includes:
-- Empty selector handling
-- Valid single and multiple label selectors
-- Complex selectors with set-based requirements
-- Invalid selector error handling
-- Label matching validation
-
-#### Key Test Scenarios for ParseSilenceSelector
-
-The helper function `ParseSilenceSelector` is thoroughly tested with:
-
-1. **Empty selectors**: Returns `nil` without error for empty strings
-2. **Single label selectors**: `"app=nginx"` - basic equality matching
-3. **Multiple label selectors**: `"app=nginx,env=prod"` - comma-separated labels
-4. **Set-based selectors**: `"env notin (test,staging)"` - advanced matching
-5. **Invalid syntax**: Malformed selectors return proper error messages
-6. **Label validation**: Ensures selectors can match expected label sets
-
-This testing ensures robust configuration parsing for silence selector functionality extracted from `main.go` into reusable helper functions.
-
-### Mock AlertManager Usage
-=======
 ### Mock Alertmanager Usage
->>>>>>> ffcdbc8e
 
 ```go
 // Create and start mock
@@ -330,32 +222,6 @@
 Expect(mockAM.GetRequestCount("POST", "/api/v2/silences")).To(Equal(1))
 ```
 
-<<<<<<< HEAD
-## Recent Testing Improvements
-
-### V2 API Controller Testing (June 2025)
-
-Added comprehensive test coverage for the new `observability.giantswarm.io/v1alpha2` API:
-- **Basic reconciliation testing**: Validates V2 controller functionality
-- **Finalizer management testing**: Ensures proper resource cleanup
-- **API conversion testing**: Validates conversion between v1alpha2 and v1alpha1 formats
-- **Resource isolation**: Each test creates its own resources to avoid conflicts
-
-### Configuration Testing Enhancement
-
-Extracted silence selector parsing logic from `main.go` into `pkg/config/config.go` with comprehensive testing:
-- **ParseSilenceSelector function**: Helper function with 7 test scenarios
-- **Error handling**: Proper error wrapping and context
-- **Label selector validation**: Kubernetes-compatible selector parsing
-- **Edge case coverage**: Empty selectors, malformed syntax, complex requirements
-
-### Testing Infrastructure Updates
-
-- **Enhanced mock AlertManager**: Improved testutils with better error simulation
-- **Automatic binary detection**: Tests automatically find required K8s binaries
-- **Parallel test execution**: Safe parallel execution where applicable
-- **Better resource cleanup**: Improved test isolation and cleanup
-=======
 ### Migration Script Testing
 
 The `hack/migrate-silences.sh` script includes comprehensive testing capabilities for safe migration from v1alpha1 to v1alpha2:
@@ -431,7 +297,6 @@
 
 # Verify output shows proper filtering and conversion
 ```
->>>>>>> ffcdbc8e
 
 ## Coverage Reporting
 
@@ -544,25 +409,6 @@
 4. **Use table-driven tests** for testing multiple scenarios
 5. **Separate API version tests** - keep v1alpha1 and v1alpha2 tests in separate files
 6. **Test conversion logic** between different matcher field formats
-
-#### Current Test Structure
-
-```
-internal/controller/
-├── suite_test.go              # Test suite setup and configuration
-├── silence_controller_test.go # V1 API tests (monitoring.giantswarm.io/v1alpha1)
-├── silence_v2_controller_test.go # V2 API tests (observability.giantswarm.io/v1alpha2)
-└── testutils/                 # Mock utilities and test helpers
-
-pkg/config/
-└── config_test.go            # Configuration parsing tests
-```
-
-Each test file follows a consistent pattern:
-- **Suite setup**: Shared test environment initialization
-- **Mock setup**: AlertManager server mocking for external dependencies  
-- **Resource lifecycle**: Creation, reconciliation, and cleanup testing
-- **Error scenarios**: Validation of error handling and edge cases
 
 ### Mocking Strategy
 
