--- conflicted
+++ resolved
@@ -76,20 +76,7 @@
 $(GINKGO) -v ./...
 
 # Skip specific tests
-<<<<<<< HEAD
-make test GINKGO_ARGS="-skip='Should fail'"
-
-# Run V2 controller tests specifically
-make test GINKGO_ARGS="-focus='SilenceV2 Controller'"
-
-# Run config package tests
-go test ./pkg/config/ -v
-
-# Run all controller tests
-KUBEBUILDER_ASSETS="$(./bin/setup-envtest use 1.31.0 -p path)" ./bin/ginkgo run -v ./internal/controller/
-=======
 $(GINKGO) -skip='Should fail' ./...
->>>>>>> 52621a56
 ```
 ### Test Configuration
 
@@ -300,32 +287,6 @@
 Expect(mockAM.GetRequestCount("POST", "/api/v2/silences")).To(Equal(1))
 ```
 
-<<<<<<< HEAD
-## Recent Testing Improvements
-
-### V2 API Controller Testing (June 2025)
-
-Added comprehensive test coverage for the new `observability.giantswarm.io/v1alpha2` API:
-- **Basic reconciliation testing**: Validates V2 controller functionality
-- **Finalizer management testing**: Ensures proper resource cleanup
-- **API conversion testing**: Validates conversion between v1alpha2 and v1alpha1 formats
-- **Resource isolation**: Each test creates its own resources to avoid conflicts
-
-### Configuration Testing Enhancement
-
-Extracted silence selector parsing logic from `main.go` into `pkg/config/config.go` with comprehensive testing:
-- **ParseSilenceSelector function**: Helper function with 7 test scenarios
-- **Error handling**: Proper error wrapping and context
-- **Label selector validation**: Kubernetes-compatible selector parsing
-- **Edge case coverage**: Empty selectors, malformed syntax, complex requirements
-
-### Testing Infrastructure Updates
-
-- **Enhanced mock Alertmanager**: Improved testutils with better error simulation
-- **Automatic binary detection**: Tests automatically find required K8s binaries
-- **Parallel test execution**: Safe parallel execution where applicable
-- **Better resource cleanup**: Improved test isolation and cleanup
-=======
 ### Migration Script Testing
 
 The `hack/migrate-silences.sh` script includes comprehensive testing capabilities for safe migration from v1alpha1 to v1alpha2:
@@ -401,7 +362,6 @@
 
 # Verify output shows proper filtering and conversion
 ```
->>>>>>> 52621a56
 
 ## Coverage Reporting
 
