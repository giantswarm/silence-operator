image:
  name: "giantswarm/silence-operator"
  tag: "[[ .Version ]]"

alertmanagerAddress: http://alertmanager-operated.monitoring.svc:9093

pod:
  user:
    id: 1000
  group:
    id: 1000

project:
  branch: "[[ .Branch ]]"
  commit: "[[ .SHA ]]"

sync:
  enabled: true
  repository: github.com/giantswarm/silences
  github:
    token: ""

initContainer:
  name: "giantswarm/alpinegit"
  tag: "v2.26.2-giantswarm"


cluster:
  name: ""
  provider:
    kind: ""

registry:
  domain: docker.io

<<<<<<< HEAD
# Add seccomp to pod security context
podSecurityContext:
  seccompProfile:
    type: RuntimeDefault

# Add seccomp to container security context
securityContext:
  seccompProfile:
    type: RuntimeDefault
=======
rbac:
  create: true
  # The PSP will only be deployed when Kubernetes supports it (<1.25)
  pspEnabled: true
>>>>>>> c1defd88
<|MERGE_RESOLUTION|>--- conflicted
+++ resolved
@@ -33,7 +33,6 @@
 registry:
   domain: docker.io
 
-<<<<<<< HEAD
 # Add seccomp to pod security context
 podSecurityContext:
   seccompProfile:
@@ -43,9 +42,8 @@
 securityContext:
   seccompProfile:
     type: RuntimeDefault
-=======
+
 rbac:
   create: true
   # The PSP will only be deployed when Kubernetes supports it (<1.25)
-  pspEnabled: true
->>>>>>> c1defd88
+  pspEnabled: true