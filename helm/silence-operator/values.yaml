--- conflicted
+++ resolved
@@ -6,14 +6,10 @@
   name: "giantswarm/silence-operator"
   tag: "[[ .Version ]]"
 
-<<<<<<< HEAD
-alertmanagerAddress: http://alertmanager-operated.monitoring.svc:9093
+alertmanagerAddress: ""
 alertmanagerAuthentication: false
-=======
-alertmanagerAddress: ""
 # -- Default alertmanager tenant
 alertmanagerDefaultTenant: ""
->>>>>>> d2eedd69
 
 project:
   branch: "[[ .Branch ]]"
