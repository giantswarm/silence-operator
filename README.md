[![CircleCI](https://circleci.com/gh/giantswarm/silence-operator.svg?&style=shield)](https://circleci.com/gh/giantswarm/silence-operator)
[![Docker Repository on Quay](https://quay.io/repository/giantswarm/silence-operator/status "Docker Repository on Quay")](https://quay.io/repository/giantswarm/silence-operator)

# silence-operator

The Silence Operator automates the management of [Alertmanager](https://github.com/prometheus/alertmanager) [silences](https://prometheus.io/docs/alerting/latest/alertmanager/#silences) using Kubernetes Custom Resources. This allows you to define and manage silences declaratively, just like other Kubernetes objects, integrating them into your GitOps workflows.

## Prerequisites

- Kubernetes 1.25+
- Helm 3+

## Get Helm Repository Info

```console
helm repo add giantswarm https://giantswarm.github.io/control-plane-catalog/
helm repo update
```

_See [`helm repo`](https://helm.sh/docs/helm/helm_repo/) for command documentation._

## Install Helm Chart

```console
helm install [RELEASE_NAME] giantswarm/silence-operator
```

You can customize the installation by providing your own values file or by overriding values on the command line. For example, to set the Alertmanager address and a silence selector:

```console
helm install [RELEASE_NAME] giantswarm/silence-operator \\
  --set alertmanagerAddress="http://my-alertmanager:9093" \\
  --set silenceSelector="environment=production" \\
  --set namespaceSelector="team=platform"
```

_See [helm install](https://helm.sh/docs/helm/helm_install/) for command documentation._


CRDs are not created by this chart and should be manually deployed:

```console
# For existing cluster-scoped silences (legacy)
kubectl apply --server-side -f https://raw.githubusercontent.com/giantswarm/silence-operator/main/config/crd/monitoring.giantswarm.io_silences.yaml

# For new namespace-scoped silences (recommended)
kubectl apply --server-side -f https://raw.githubusercontent.com/giantswarm/silence-operator/main/config/crd/observability.giantswarm.io_silences.yaml
```

**Note**: The operator supports both API versions for backward compatibility. New deployments should use the namespace-scoped `observability.giantswarm.io/v1alpha2` API. See [MIGRATION.md](MIGRATION.md) for migration guidance.

## Uninstall Helm Chart

```console
helm uninstall [RELEASE_NAME]
```

This removes all the Kubernetes components associated with the chart and deletes the release.

_See [helm uninstall](https://helm.sh/docs/helm/helm_uninstall/) for command documentation._

CRDs are not removed by default and should be manually cleaned up:

```console
# Remove legacy cluster-scoped CRD
kubectl delete crd silences.monitoring.giantswarm.io

# Remove namespace-scoped CRD
kubectl delete crd silences.observability.giantswarm.io
```

## Upgrading Chart

```console
helm upgrade [RELEASE_NAME] giantswarm/silence-operator
```

CRDs should be manually updated:

```
# Update legacy cluster-scoped CRD (if using v1alpha1)
kubectl apply --server-side -f https://raw.githubusercontent.com/giantswarm/silence-operator/main/config/crd/monitoring.giantswarm.io_silences.yaml

# Update namespace-scoped CRD (if using v1alpha2)
kubectl apply --server-side -f https://raw.githubusercontent.com/giantswarm/silence-operator/main/config/crd/observability.giantswarm.io_silences.yaml
```

_See [helm upgrade](https://helm.sh/docs/helm/helm_upgrade/) for command documentation._

## Configuration

The silence-operator can be configured through Helm values to control which resources it processes:

### Silence Selector

Filter which `Silence` custom resources the operator processes based on their labels. This applies to both v1alpha1 and v1alpha2 APIs.

```yaml
# values.yaml
silenceSelector: "environment=production,tier=frontend"
```

**Examples:**
- `"environment=production"` - Only process silences with `environment=production` label
- `"team=platform,tier=monitoring"` - Only process silences with both labels
- `"environment in (production,staging)"` - Process silences with environment in the specified set
- `""` - Process all silence resources (default)

### Namespace Selector

Restrict which namespaces the v2 controller watches for `Silence` CRs. This only applies to the namespace-scoped `observability.giantswarm.io/v1alpha2` API.

```yaml
# values.yaml
namespaceSelector: "environment=production"
```

**Examples:**
- `"environment=production"` - Only watch namespaces labeled with `environment=production`
- `"team=platform,tier=monitoring"` - Only watch namespaces with both labels  
- `"team notin (test,staging)"` - Watch namespaces except those with specified team labels
- `""` - Watch all namespaces (default)

**Note:** The namespace selector provides an additional layer of filtering for the v2 controller, allowing you to restrict monitoring to specific namespace subsets. The v1 controller continues to process all cluster-scoped v1alpha1 resources regardless of this setting.

### Complete Configuration Example

```yaml
# values.yaml
alertmanagerAddress: "http://alertmanager.monitoring.svc.cluster.local:9093"
alertmanagerAuthentication: true
alertmanagerDefaultTenant: "my-tenant"

# Only process silences for production workloads
silenceSelector: "environment=production"

# Only watch namespaces managed by the platform team
namespaceSelector: "team=platform,environment in (production,staging)"
```

## Overview

### API Versions and Migration

The silence-operator supports two API versions:

- **`monitoring.giantswarm.io/v1alpha1`** - Legacy cluster-scoped API (deprecated)
- **`observability.giantswarm.io/v1alpha2`** - New namespace-scoped API (recommended)

**Migration Notice**: The v1alpha1 API is deprecated but remains fully supported for backward compatibility. New deployments should use the v1alpha2 API for better multi-tenancy and namespace isolation. Existing v1alpha1 silences continue to work unchanged. For migration guidance, see [MIGRATION.md](MIGRATION.md).

### Migration from v1alpha1 to v1alpha2

If you're currently using the cluster-scoped `monitoring.giantswarm.io/v1alpha1` API, we recommend migrating to the namespace-scoped `observability.giantswarm.io/v1alpha2` API for improved multi-tenancy and security isolation.

**Key differences in v1alpha2:**
- **Namespace-scoped**: Silences are scoped to specific namespaces instead of cluster-wide
<<<<<<< HEAD
- **Enhanced status**: Comprehensive status tracking with conditions and phase information
- **Additional fields**: Support for `owner` and `issue_url` fields for better traceability
- **New API group**: Uses `observability.giantswarm.io` instead of `monitoring.giantswarm.io`
=======
- **New API group**: Uses `observability.giantswarm.io` instead of `monitoring.giantswarm.io`
- **Simplified matcher syntax**: Uses enum-based `matchType` field (`=`, `!=`, `=~`, `!~`) instead of boolean `isRegex`/`isEqual` fields
- **Streamlined spec**: Removes legacy fields (`targetTags`, `owner`, `issue_url`, `postmortem_url`) for a cleaner API surface
- **Enhanced validation**: Includes stricter field validation and length limits for better error handling
>>>>>>> ffcdbc8e

**Migration steps:**
1. Deploy the new v1alpha2 CRD (both CRDs can coexist)
2. Create equivalent v1alpha2 Silence resources in appropriate namespaces
3. Verify the new silences are working correctly
4. Remove old v1alpha1 resources
<<<<<<< HEAD
5. Eventually remove the v1alpha1 CRD when no longer needed
=======
>>>>>>> ffcdbc8e

For detailed migration instructions and examples, see [MIGRATION.md](MIGRATION.md).

### CustomResourceDefinition

The silence-operator monitors the Kubernetes API server for changes
to `Silence` objects and ensures that the current Alertmanager silences match these objects.
The Operator reconciles the `Silence` [Custom Resource Definition (CRD)][crd] which
supports two API versions:

- **v1alpha1** (legacy): [monitoring.giantswarm.io_silences.yaml](config/crd/bases/monitoring.giantswarm.io_silences.yaml)
- **v1alpha2** (recommended): [observability.giantswarm.io_silences.yaml](config/crd/bases/observability.giantswarm.io_silences.yaml)

The v1alpha1 CRD is deployed via [management-cluster-bases](https://github.com/giantswarm/management-cluster-bases/blob/9e17d416dd324e07d7784054237302707ba42dc3/bases/crds/giantswarm/kustomization.yaml#L6C1-L7C1) repository.

[crd]: https://kubernetes.io/docs/tasks/access-kubernetes-api/extend-api-custom-resource-definitions/
[silence-crd]: api/v1alpha1/silence_types.go

### How does it work

Deployment runs the Kubernetes controller, which reconciles `Silence` CRs.

**Filtering Options:**

The operator provides two filtering mechanisms:

1. **Silence Filtering (`silenceSelector`):** Filters which `Silence` CRs the operator processes based on their labels. This applies to both v1alpha1 and v1alpha2 APIs. Set via `silenceSelector` in the Helm chart (e.g., `silenceSelector: "team=alpha"`). If empty, all `Silence` CRs are processed.
<<<<<<< HEAD

2. **Namespace Filtering (`namespaceSelector`):** Restricts which namespaces the v2 controller watches for `Silence` CRs. Only applies to the namespace-scoped v1alpha2 API. Set via `namespaceSelector` in the Helm chart (e.g., `namespaceSelector: "environment=production"`). If empty, the v2 controller watches all namespaces.

Sample CRs:

=======

2. **Namespace Filtering (`namespaceSelector`):** Restricts which namespaces the v2 controller watches for `Silence` CRs. Only applies to the namespace-scoped v1alpha2 API. Set via `namespaceSelector` in the Helm chart (e.g., `namespaceSelector: "environment=production"`). If empty, the v2 controller watches all namespaces.

The operator follows a layered architecture:

- **Controller Layer** (`internal/controller/`): Handles Kubernetes-specific concerns such as CR reconciliation, finalizers, and status updates
- **Service Layer** (`pkg/service/`): Contains business logic for silence synchronization, including creation, updates, and deletion
- **Alertmanager Client** (`pkg/alertmanager/`): Provides interface and implementation for Alertmanager API interactions

This separation ensures clean code organization, improved testability, and easier maintenance.

Sample CR:

>>>>>>> ffcdbc8e
**v1alpha1 (legacy, cluster-scoped):**
```yaml
apiVersion: monitoring.giantswarm.io/v1alpha1
kind: Silence
metadata:
  name: test-silence1
spec:
  matchers:
  - name: cluster
    value: test
    isRegex: false
    isEqual: true
  - name: severity
    value: critical
    isRegex: false
    isEqual: true
  owner: example-user
  issue_url: https://github.com/example/issue/123
```

**v1alpha2 (recommended, namespace-scoped):**
```yaml
apiVersion: observability.giantswarm.io/v1alpha2
kind: Silence
metadata:
  name: test-silence1
  namespace: my-namespace
spec:
  matchers:
  - name: cluster
    value: test
    matchType: "="
  - name: severity
    value: critical
    matchType: "="
```

**v1alpha2 (recommended, namespace-scoped):**
```yaml
apiVersion: observability.giantswarm.io/v1alpha2
kind: Silence
metadata:
  name: test-silence1
  namespace: my-namespace
spec:
  matchers:
  - name: cluster
    value: test
    isRegex: false
  owner: team-platform
  issue_url: https://github.com/example/issues/123
```

- `matchers` field corresponds to the Alertmanager silence `matchers` each of which consists of:
  - `name` - name of tag on an alert to match
  - `value` - fixed string or expression to match against the value of the tag named by `name` above on an alert
  - `matchType` - the type of matching to perform using Alertmanager operator symbols:
    - `"="` - exact string match
    - `"!="` - exact string non-match
    - `"=~"` - regex match
    - `"!~"` - regex non-match

## Architecture

The silence-operator follows a clean architecture pattern with clear separation of concerns:

### Components

- **Controllers**: Handle Kubernetes-specific reconciliation logic and lifecycle management
  - `SilenceReconciler`: Manages v1alpha1 cluster-scoped silences (legacy)
  - `SilenceV2Reconciler`: Manages v1alpha2 namespace-scoped silences (recommended)
- **Service Layer**: Contains business logic agnostic to Kubernetes concepts
  - `SilenceService`: Core business logic for creating, updating, and deleting silences
- **Alertmanager Client**: Handles communication with Alertmanager API
  - `alertmanager.Client`: Interface for Alertmanager operations
  - `Alertmanager`: Concrete implementation

### Data Flow

1. **Conversion**: Controllers convert Kubernetes CRs to `alertmanager.Silence` objects using `getSilenceFromCR()` methods
2. **Business Logic**: Controllers call `SilenceService` methods (`CreateOrUpdateSilence`, `DeleteSilence`)
3. **Alertmanager Operations**: Service layer uses the `alertmanager.Client` interface to interact with Alertmanager
4. **Error Handling**: Simple error returns propagate back through the layers for Kubernetes to handle retries

### Dependency Injection

The service is instantiated in `main.go` and injected into controllers via constructor dependency injection, enabling:
- Shared business logic between v1alpha1 and v1alpha2 controllers
- Easier testing through interface mocking
- Clear separation between Kubernetes concerns and business logic

## Architecture Documentation

### Project Structure

```
silence-operator/
├── api/                             # API definitions and schemas
│   ├── v1alpha1/                   # Legacy cluster-scoped API
│   └── v1alpha2/                   # New namespace-scoped API
├── internal/controller/            # Kubernetes controllers
│   ├── silence_controller.go       # v1alpha1 controller (legacy)
│   ├── silence_v2_controller.go    # v1alpha2 controller (recommended)
│   └── testutils/                  # Test utilities and mocks
├── pkg/                            # Reusable packages
│   ├── alertmanager/              # Alertmanager client implementation
│   └── service/                   # Business logic layer
├── config/                        # Kubernetes manifests and CRDs
├── helm/                          # Helm chart for deployment
└── docs/                          # Documentation
```

### Design Principles

1. **Clean Architecture**: Clear separation between controllers, services, and external clients
2. **Dual API Support**: Maintains backward compatibility while providing improved v2 API
3. **Dependency Injection**: Services are injected into controllers for better testability
4. **Interface-Based Design**: Uses interfaces for external dependencies (Alertmanager client)
5. **Shared Business Logic**: Common operations are handled by the service layer

### Controller Responsibilities

**SilenceReconciler (v1alpha1)**:
- Manages cluster-scoped silences
- Handles legacy boolean matcher fields (`isRegex`, `isEqual`)
- Maintains backward compatibility

**SilenceV2Reconciler (v1alpha2)**:
- Manages namespace-scoped silences
- Uses enum-based matcher types (`matchType: =, !=, =~, !~`)
- Provides enhanced validation and user experience

## Getting the Project

Download the latest release:
https://github.com/giantswarm/silence-operator/releases/latest

Clone the git repository: https://github.com/giantswarm/silence-operator.git

Download the latest docker image from here:
https://quay.io/repository/giantswarm/silence-operator

### How to build

Build the standard way.

```
go build github.com/giantswarm/silence-operator
```

## Contributing & Reporting Bugs

See [CONTRIBUTING](CONTRIBUTING.md) for details on submitting patches, the
contribution workflow as well as reporting bugs.

For security issues, please see [the security policy](SECURITY.md).

## License

This project is licensed under the Apache 2.0 License. See the [LICENSE](LICENSE) file for the full license text.

Copyright (c) 2025 Giant Swarm GmbH<|MERGE_RESOLUTION|>--- conflicted
+++ resolved
@@ -155,26 +155,16 @@
 
 **Key differences in v1alpha2:**
 - **Namespace-scoped**: Silences are scoped to specific namespaces instead of cluster-wide
-<<<<<<< HEAD
-- **Enhanced status**: Comprehensive status tracking with conditions and phase information
-- **Additional fields**: Support for `owner` and `issue_url` fields for better traceability
-- **New API group**: Uses `observability.giantswarm.io` instead of `monitoring.giantswarm.io`
-=======
 - **New API group**: Uses `observability.giantswarm.io` instead of `monitoring.giantswarm.io`
 - **Simplified matcher syntax**: Uses enum-based `matchType` field (`=`, `!=`, `=~`, `!~`) instead of boolean `isRegex`/`isEqual` fields
 - **Streamlined spec**: Removes legacy fields (`targetTags`, `owner`, `issue_url`, `postmortem_url`) for a cleaner API surface
 - **Enhanced validation**: Includes stricter field validation and length limits for better error handling
->>>>>>> ffcdbc8e
 
 **Migration steps:**
 1. Deploy the new v1alpha2 CRD (both CRDs can coexist)
 2. Create equivalent v1alpha2 Silence resources in appropriate namespaces
 3. Verify the new silences are working correctly
 4. Remove old v1alpha1 resources
-<<<<<<< HEAD
-5. Eventually remove the v1alpha1 CRD when no longer needed
-=======
->>>>>>> ffcdbc8e
 
 For detailed migration instructions and examples, see [MIGRATION.md](MIGRATION.md).
 
@@ -202,13 +192,6 @@
 The operator provides two filtering mechanisms:
 
 1. **Silence Filtering (`silenceSelector`):** Filters which `Silence` CRs the operator processes based on their labels. This applies to both v1alpha1 and v1alpha2 APIs. Set via `silenceSelector` in the Helm chart (e.g., `silenceSelector: "team=alpha"`). If empty, all `Silence` CRs are processed.
-<<<<<<< HEAD
-
-2. **Namespace Filtering (`namespaceSelector`):** Restricts which namespaces the v2 controller watches for `Silence` CRs. Only applies to the namespace-scoped v1alpha2 API. Set via `namespaceSelector` in the Helm chart (e.g., `namespaceSelector: "environment=production"`). If empty, the v2 controller watches all namespaces.
-
-Sample CRs:
-
-=======
 
 2. **Namespace Filtering (`namespaceSelector`):** Restricts which namespaces the v2 controller watches for `Silence` CRs. Only applies to the namespace-scoped v1alpha2 API. Set via `namespaceSelector` in the Helm chart (e.g., `namespaceSelector: "environment=production"`). If empty, the v2 controller watches all namespaces.
 
@@ -222,7 +205,6 @@
 
 Sample CR:
 
->>>>>>> ffcdbc8e
 **v1alpha1 (legacy, cluster-scoped):**
 ```yaml
 apiVersion: monitoring.giantswarm.io/v1alpha1
@@ -260,22 +242,6 @@
     matchType: "="
 ```
 
-**v1alpha2 (recommended, namespace-scoped):**
-```yaml
-apiVersion: observability.giantswarm.io/v1alpha2
-kind: Silence
-metadata:
-  name: test-silence1
-  namespace: my-namespace
-spec:
-  matchers:
-  - name: cluster
-    value: test
-    isRegex: false
-  owner: team-platform
-  issue_url: https://github.com/example/issues/123
-```
-
 - `matchers` field corresponds to the Alertmanager silence `matchers` each of which consists of:
   - `name` - name of tag on an alert to match
   - `value` - fixed string or expression to match against the value of the tag named by `name` above on an alert
